(** Utilities for translating from Cil's IR to ours *)

open Core
open Expr
open Apak
open Pretty
open Ast

include Log.Make(struct let name = "translateCil" end)

(* ========================================================================== *)
(* CIL->CIL simplification pass.  The interesting function here is just
   "simplify". *)

(* Unique label id's for switch statments *)
let label_id = ref 0
let mk_label loc =
  begin
    label_id := !label_id + 1;
    Cil.Label ("__switch_" ^ (string_of_int (!label_id)), loc, false)
  end

(* Replace a[x] with *(a + x).  This is necessary because Cil's simplemem
   transformation considers a[*p] to contain only one memory access, so it
   doesn't simplify it.
   Todo: need to handle nested offsets
*)
class arrayAccessVisitor = object (self)
  inherit Cil.nopCilVisitor
  method vlval lval =
    let open Cil in
    match lval with
    | Mem exp, Index (idx, offset) ->
      ChangeTo (Mem (BinOp (PlusPI, exp, idx, typeOf exp)), offset)
    | Mem exp, Field (fi, Index (idx, offset)) ->
      let lv = (Mem exp, Field (fi, NoOffset)) in
      ChangeTo (Mem (BinOp (PlusPI,
                            Cil.mkAddrOf lv,
                            idx,
                            typeOfLval lv)),
                offset)
    | Var v, Index (idx, offset) ->
      ChangeTo (Mem (BinOp (PlusPI,
                            Cil.mkAddrOf (Var v, NoOffset),
                            idx,
                            v.vtype)),
                offset)
    | _, _ -> DoChildren
end

(* replace breaks with goto target *)
class breakVisitor target = object (self)
  inherit Cil.nopCilVisitor
  method vstmt stmt =
    let open Cil in
    match stmt.skind with
    | Break loc ->
      stmt.skind <- Goto (ref target, loc);
      ChangeTo stmt

    (* don't descend into switches and loops; break target goes out of
       scope *)
    | Switch _ -> SkipChildren
    | Loop _ -> SkipChildren
    | _ -> DoChildren
end

(* replace continues with goto target *)
class continueVisitor target = object (self)
  inherit Cil.nopCilVisitor
  method vstmt stmt =
    let open Cil in
    match stmt.skind with
    | Continue loc ->
      stmt.skind <- Goto(ref target, loc);
      ChangeTo stmt
    | Loop _ -> SkipChildren
    | _ -> DoChildren
end

class loopVisitor = object (self)
  inherit Cil.nopCilVisitor
  method vstmt stmt =
    let open Cil in
    let break_target = mkEmptyStmt () in
    let cont_target = mkEmptyStmt () in
    let break_target_label = mk_label locUnknown in
    let cont_target_label = mk_label locUnknown in
    match stmt.skind with
    | Loop (bl, loc, st1, st2) ->
      let block = visitCilBlock (new breakVisitor break_target) bl in
      let cblock =
        visitCilBlock (new continueVisitor cont_target) block
      in
      let kind = Block (mkBlock [cont_target;
                                 (mkStmt (Block cblock));
                                 mkStmt (Goto (ref cont_target, loc));
                                 break_target])
      in
      break_target.labels <- [break_target_label];
      cont_target.labels <- [cont_target_label];
      stmt.skind <- kind;
      ChangeDoChildrenPost (stmt, fun x -> x)
    | _ -> DoChildren
end

(* Replace switches with ifs/gotos *)
class switchVisitor = object (self)
  inherit Cil.nopCilVisitor
  method vstmt stmt =
    let open Cil in
    (* Replace case and default labels with regular labels, and build a list
       of targets.  Targets are (stmt, exp option) pairs, where stmt is the
       statment labeled by the case, and the expression is the value attached
       to that case (None for default labels) *)
    let replace_cases stmt =
      let targets = ref [] in
      let add_target exp = targets := (stmt, exp)::(!targets) in
      stmt.labels <- List.map (function
          | Label _  as lbl -> lbl
          | Case (exp, loc) -> add_target (Some exp); mk_label loc
          | Default loc -> add_target None; mk_label loc
          | CaseRange (_, _, _) ->
            Log.fatalf "CaseRange not supported: GCC extension."
        ) stmt.labels;
      !targets
    in

    (* Build branches for targets, falling through to rest if the case does
       not hold.  *)
    let mk_if exp target rest = match target with
      | (stmt, None) ->
        (* Default case.  Throw out rest, insert unconditional goto *)
        mkStmt (Goto (ref stmt, locUnknown))
      | (stmt, Some e) ->
        mkStmt (If (BinOp (Eq, exp, e, typeOf exp),
                    mkBlock [mkStmt (Goto (ref stmt, locUnknown))],
                    mkBlock [rest],
                    locUnknown))
    in
    match stmt.skind with
    | Switch (exp, block, stmts, loc) ->
      let break_target = mkEmptyStmt () in
      let block = visitCilBlock (new breakVisitor break_target) block in
      let targets = List.concat (List.map replace_cases block.bstmts) in
      let break_target_label = mk_label locUnknown in
      let branching =
        List.fold_right (mk_if exp) targets (mkStmt (Goto (ref break_target, locUnknown)))
      in
      let kind =  Block (mkBlock [branching;
                                  mkStmt (Block block);
                                  break_target])
      in
      break_target.labels <- [break_target_label];
      stmt.skind <- kind;
      ChangeDoChildrenPost (stmt, fun x -> x)
    | _ -> DoChildren

end

let simplify file =
  Rmtmps.removeUnusedTemps file;
  Cil.iterGlobals file (fun glob -> match glob with
      | Cil.GFun(fd,_) -> Oneret.oneret fd;
      | _ -> ());
  Cil.visitCilFile (new arrayAccessVisitor) file;
  ignore (Simplemem.simplemem file);
  Cil.visitCilFile (new loopVisitor) file;
  Cil.visitCilFile (new switchVisitor) file;
  Cfg.clearFileCFG file;
  Cfg.computeFileCFG file;
  file


(* ========================================================================== *)
(* misc *)

(* Givin a CIL expr, calculate the integer value of the expression as int *)
exception Not_constant of string
let calc_expr x =
  match Cil.constFold true x with
  | Cil.Const Cil.CInt64 (i, _, _) -> Int64.to_int i
  | exp -> raise (Not_constant (Pretty.sprint 79 (Cil.d_exp () exp)))

let type_size t = calc_expr (Cil.SizeOf t)

(* Calculate the offset of a field within a struct or union *)
let field_offset fi =
  let comp_typ = Cil.TComp (fi.Cil.fcomp, []) in
  let (bits_offset, _) =
    Cil.bitsOffset comp_typ (Cil.Field (fi, Cil.NoOffset))
  in
  if bits_offset mod 8 = 0 then bits_offset / 8
  else bits_offset/8
(* failwith "fe/c: Can't calculate offsets for bitfields"*)

(* ========================================================================== *)
(** Types *)

(* Hash table that maps named types to their underlying types  *)
module HT = Hashtbl
let named_hash = HT.create 32

(** Converts a Cil.typ to our internal representation. *)
let rec tr_typ cil_typ =
  match cil_typ with
  | Cil.TNamed (tinfo, _) ->
    (match tinfo.Cil.ttype with
     | Cil.TComp (cinfo, _) ->
       if (tinfo.Cil.tname = "pthread_mutex_t"
           || tinfo.Cil.tname = "spin_lock_t")
       then Concrete Lock
       else Named (tinfo.Cil.tname, ref (tr_ctyp tinfo.Cil.ttype))
     | typ -> Concrete (tr_ctyp typ)) (* only allow aliases for record
                                         types *)
  | _ -> Concrete (tr_ctyp cil_typ)
and tr_ctyp =
  let tr_field f =
    { finame = f.Cil.fname;
      fityp = tr_typ f.Cil.ftype;
      fioffset = field_offset f;
    }
  in
  let tr_enumi (s,e,_) = (s, calc_expr e) in
  function
  | Cil.TVoid _ -> Void
  | Cil.TInt (ik, _) as typ -> Int (type_size typ)
  | Cil.TFloat (fk, _) as typ -> Float (type_size typ)
  | Cil.TPtr (base, _) -> Pointer (tr_typ base)
  | Cil.TArray (base, None, _) -> Array (tr_typ base, None)
  | Cil.TArray (base, Some expr, _) as typ ->
    Array (tr_typ base, Some (calc_expr expr, type_size typ))
  | Cil.TEnum (en, _) ->
    Enum {enname = en.Cil.ename;
          enitems = List.map tr_enumi en.Cil.eitems}
  | Cil.TFun (typ, None, bool, _) -> Dynamic
  | Cil.TFun (typ, Some args, bool, _) ->
    Func (tr_typ typ,
          List.map (fun (_,t,_) -> tr_typ t) args)
  | Cil.TBuiltin_va_list _ -> Dynamic (* todo *)
  | Cil.TNamed (tinfo, _) -> tr_ctyp tinfo.Cil.ttype
  | Cil.TComp (cinfo, _) ->
    try resolve_type (HT.find named_hash cinfo.Cil.ckey)
    with Not_found -> begin
        let typ_ref = ref Void in
        let named_typ = Named (cinfo.Cil.cname, typ_ref) in
        HT.add named_hash cinfo.Cil.ckey named_typ;
        let record_info =
          { rfields = List.map tr_field cinfo.Cil.cfields;
            rkey = cinfo.Cil.ckey;
            rname = cinfo.Cil.cname; }
        in
        let typ =
          if cinfo.Cil.cstruct then Record record_info
          else Union record_info
        in
        typ_ref := typ;
        typ
      end

let type_of_var v = tr_typ v.Cil.vtype


(* ========================================================================== *)
(** Access paths and expressions *)

let variable_of_varinfo = Memo.memo (fun vi ->
    if vi.Cil.vglob then Varinfo.mk_global vi.Cil.vname (type_of_var vi)
    else Varinfo.mk_local vi.Cil.vname (type_of_var vi))

let rec tr_expr = function
  | Cil.Const c -> Constant (tr_constant c)
  | Cil.Lval ((Cil.Var v, Cil.NoOffset) as l)
    when Cil.isFunctionType v.Cil.vtype ->
    addr_of (tr_lval l)
  | Cil.Lval l -> AccessPath (tr_lval l)
  | Cil.SizeOf t -> tr_expr (Cil.constFold true (Cil.SizeOf t))
  | Cil.SizeOfE e -> tr_expr (Cil.constFold true (Cil.SizeOfE e))
  | Cil.SizeOfStr s -> tr_expr (Cil.constFold true (Cil.SizeOfStr s))
  | Cil.AlignOf t -> assert false
  | Cil.AlignOfE e -> assert false
  | Cil.UnOp (op, expr, typ) ->
    let expr = tr_expr expr in
    let typ = tr_typ typ in
    (match op with
     | Cil.Neg -> UnaryOp (Neg, expr, typ)
     | Cil.BNot -> UnaryOp (BNot, expr, typ)
     | Cil.LNot -> BoolExpr (Bexpr.negate (Bexpr.of_expr expr)))
  | Cil.BinOp (op, ce1, ce2, ctyp) ->
    let e1 = tr_expr ce1 in
    let e2 = tr_expr ce2 in
    let typ = tr_typ ctyp in
    (match op with
     | Cil.PlusA -> BinaryOp (e1, Add, e2, typ)
     | Cil.MinusA -> BinaryOp (e1, Minus, e2, typ)
     | Cil.Mult -> BinaryOp (e1, Mult, e2, typ)
     | Cil.Div -> BinaryOp (e1, Div, e2, typ)
     | Cil.Mod -> BinaryOp (e1, Mod, e2, typ)
     | Cil.Shiftlt -> BinaryOp (e1, ShiftL, e2, typ)
     | Cil.Shiftrt -> BinaryOp (e1, ShiftR, e2, typ)
     | Cil.BAnd -> BinaryOp (e1, BAnd, e2, typ)
     | Cil.BOr -> BinaryOp (e1, BOr, e2, typ)
     | Cil.BXor -> BinaryOp (e1, BXor, e2, typ)
     | Cil.Lt -> BoolExpr (Atom (Lt, e1, e2))
     | Cil.Gt -> BoolExpr (Bexpr.gt e1 e2)
     | Cil.Le -> BoolExpr (Atom (Le, e1, e2))
     | Cil.Ge -> BoolExpr (Bexpr.ge e1 e2)
     | Cil.Eq -> BoolExpr (Atom (Eq, e1, e2))
     | Cil.Ne ->
       BoolExpr (Or (Atom (Lt, e1, e2),
                     Atom (Lt, e2, e1)))
     | Cil.LAnd -> BoolExpr (And (Bexpr.of_expr e1, Bexpr.of_expr e2))
     | Cil.LOr -> BoolExpr (Or (Bexpr.of_expr e1, Bexpr.of_expr e2))
     | Cil.IndexPI | Cil.PlusPI -> (* these are equivalent *)
       let offset_typ = Expr.get_type e2 in
       let offset = BinaryOp (e2, Mult, ptr_type_size ctyp, offset_typ) in
       BinaryOp (e1, Add, offset, typ)
     | Cil.MinusPI | Cil.MinusPP -> (* these are equivalent *)
       (if Cil.isPointerType (Cil.typeOf ce2) then begin
           let delta = BinaryOp (e1, Minus, e2, typ) in
           BinaryOp (delta, Div, ptr_type_size (Cil.typeOf ce1), typ)
         end else begin
          let offset_typ = Expr.get_type e2 in
          let offset = BinaryOp (e2, Mult, ptr_type_size ctyp, offset_typ) in
          BinaryOp (e1, Minus, offset, typ)
        end))
  | Cil.CastE (t, e) -> Cast (tr_typ t, tr_expr e)
  | Cil.AddrOf l -> addr_of (tr_lval l)
  | Cil.AddrOfLabel _ ->
    failwith "Address of label (&&) is not supported: GCC extension."
  | Cil.StartOf l ->
    (* Conversion of an array type to a pointer type *)
    AccessPath (tr_lval l)
  | Cil.Question (test, left, right, typ) -> assert false

(* If ptr is a pointer and i is an integer, we convert
     ptr + i
   to
     ptr + ptr_type_size(typeof(ptr)) * i

   Duet's IR does not not have special pointer arithmetic instructions, so we
   need
*)
and ptr_type_size = function
  | Cil.TPtr (typ, _) | Cil.TArray (typ, _, _) ->
    tr_expr (Cil.constFold true (Cil.SizeOf typ))
  | Cil.TNamed (ti, _) -> ptr_type_size ti.Cil.ttype
  | typ ->
    let typename = Pretty.sprint ~width:80 (Cil.d_type () typ) in
    Log.errorf
      "Cannot compute ptr_type_size for non-pointer type `%s'" typename;
    assert false

and tr_constant = function
  | Cil.CInt64 (i, ik, _) ->
    CInt (Int64.to_int i, type_size (Cil.TInt (ik, [])))
  | Cil.CStr s -> CString s
  | Cil.CWStr i -> assert false
  | Cil.CChr c -> CChar c
  | Cil.CReal (f, fk, _) -> CFloat (f, type_size (Cil.TFloat (fk, [])))
  | Cil.CEnum (e, s, ei) -> assert false

(** Converts a Cil lval to an access path. *)
and tr_lval lval =
  let rec do_offset ap typ = function
    | Cil.NoOffset -> ap
    | Cil.Field (fi, next) ->
      do_offset
        (AP.offset ap (OffsetFixed (field_offset fi)))
        fi.Cil.ftype
        next
    | Cil.Index (i, next) ->
      let elt_typ = match typ with
        | Cil.TPtr (et, _) -> et
        | Cil.TArray (et, _, _) -> et
        | _ -> assert false
      in
      try
        let offset = OffsetFixed (type_size elt_typ * calc_expr i) in
        do_offset (AP.offset ap offset) elt_typ next
      with Not_constant _ ->
        do_offset (Deref (Expr.add (addr_of ap) (tr_expr i))) elt_typ next
  in
  let base = match fst lval with
    | Cil.Var vi -> Variable (Var.mk (variable_of_varinfo vi))
    | Cil.Mem expr -> Deref (tr_expr expr)
  in
  do_offset base (Cil.typeOfLval (fst lval, Cil.NoOffset)) (snd lval)

(* ========================================================================== *)
(** Definitions *)

(* Translation context *)
type ctx =
  { ctx_func : CfgIr.func;
    ctx_labelled : (int, Def.t) Hashtbl.t;
    mutable ctx_goto : (Def.t * int) list }
let ctx_cfg ctx = ctx.ctx_func.CfgIr.cfg

let tr_instr ctx instr =
  let open CfgIr.CfgBuilder in
  let mk_single = mk_single (ctx_cfg ctx) in
  let mk_seq = mk_seq (ctx_cfg ctx) in
  match instr with
  | Cil.Set (l, e, loc) ->
    let rhs = tr_expr e in
    begin match tr_lval l with
      | Variable v -> mk_single (Def.mk ~loc:loc (Assign (v, rhs)))
      | ap -> mk_single (Def.mk ~loc:loc (Store (ap, rhs)))
    end
  | Cil.Call (lhs, Cil.Lval (Cil.Var v, Cil.NoOffset), args, loc) ->
    let lhs = match lhs with
      | Some l -> Some (tr_lval l)
      | None   -> None
    in
    let mk_def kind = mk_single (Def.mk ~loc:loc kind) in
    let mk_havoc lhs typ =
      match lhs with
      | Variable v -> mk_def (Assign (v, Havoc typ))
      | Deref expr ->
        let tmp =
          CfgIr.mk_local_var ctx.ctx_func "__tmp" (Expr.get_type expr)
        in
        mk_seq
          (mk_def (Assign (tmp, Havoc typ)))
          (mk_def (Store (Deref expr, AccessPath (Variable tmp))))
    in
    begin match v.Cil.vname, lhs, List.map tr_expr args with
      | ("assume", None, [x])
      | ("__VERIFIER_assume", None, [x]) ->
        mk_def (Assume (Bexpr.of_expr x))
      | ("assert", None, [x])
      | ("__VERIFIER_assert", None, [x]) -> begin
          (* Pretty print the cil expression for the error message - it should
             	 be closer the source text than the translation *)
          match args with
          | [cil_arg] ->
            let error_msg = Pretty.sprint ~width:80 (Cil.d_exp () cil_arg) in
            mk_def (Assert (Bexpr.of_expr x, error_msg))
          | _ -> assert false
        end
      | ("__VERIFIER_error", None, []) ->
        mk_def (Assert (Bexpr.kfalse, "error"))
      | ("__assert_fail", None, [_;_;_;_]) ->
        mk_def (Assert (Bexpr.kfalse, "fail"))
      | ("malloc", Some (Variable v), [x])
      | ("xmalloc", Some (Variable v), [x]) ->
        mk_def (Builtin (Alloc (v, x, AllocHeap)))
      | ("calloc", Some (Variable v), [mem;size]) ->
        mk_def (Builtin (Alloc (v,
                                BinaryOp (mem,
                                          Mult,
                                          size,
                                          Concrete (Int pointer_width)),
                                AllocHeap)))
      | ("realloc", Some (Variable v), [_;x])
      | ("xrealloc", Some (Variable v), [_;x]) ->
        mk_def (Builtin (Alloc (v, x, AllocHeap)))
      (* glibc #defines alloca to be __builtin_alloca *)
      | ("__builtin_alloca", Some (Variable v), [x]) ->
        mk_def (Builtin (Alloc (v, x, AllocStack)))
      | ("pthread_mutex_lock", None, [x]) -> mk_def (Builtin (Acquire x))
      | ("pthread_mutex_unlock", None, [x]) -> mk_def (Builtin (Release x))
      | ("spin_lock", None, [x]) -> mk_def (Builtin (Acquire x))
      | ("spin_unlock", None, [x]) -> mk_def (Builtin (Release x))
      | ("pthread_create", Some (Variable v), [_;_;func;arg]) ->
        mk_def (Builtin (Fork (Some v, func, [arg])))
      | ("pthread_create", None, [_;_;func;arg]) ->
        mk_def (Builtin (Fork (None, func, [arg])))
      | ("exit", _, [_]) -> mk_def (Builtin Exit)

      | ("rand", Some (Variable v), []) ->
        (* todo: should be non-negative *)
        mk_def (Assign (v, Havoc (Concrete (Int unknown_width))))

      | ("__VERIFIER_nondet_char", Some lhs, []) ->
        mk_havoc lhs (Concrete (Int 1))
      | ("__VERIFIER_nondet_int", Some lhs, []) ->
        mk_havoc lhs (Concrete (Int machine_int_width))
      | ("__VERIFIER_nondet_long", Some lhs, []) ->
        let sz = type_size (Cil.TInt (Cil.ILong, [])) in
        mk_havoc lhs (Concrete (Int sz))
      | ("__VERIFIER_nondet_pointer", Some lhs, []) ->
        mk_havoc lhs (Concrete (Int pointer_width))
      | ("__VERIFIER_nondet_uint", Some lhs, []) ->
        let havoc = mk_havoc lhs (Concrete (Int unknown_width)) in
        let assume =
          mk_def (Assume (Atom (Le, Expr.zero, AccessPath lhs)))
        in
        mk_seq havoc assume

      | ("__VERIFIER_print_hull", None, [AccessPath (Variable x)]) ->
        mk_def (Builtin (PrintBounds x))

      (* CPROVER builtins *)
      | ("__CPROVER_atomic_begin", None, []) -> mk_def (Builtin AtomicBegin)
      | ("__CPROVER_atomic_end", None, []) -> mk_def (Builtin AtomicEnd)
      | ("__VERIFIER_atomic_begin", None, []) -> mk_def (Builtin AtomicBegin)
      | ("__VERIFIER_atomic_end", None, []) -> mk_def (Builtin AtomicEnd)


      | (_, Some (Variable lhs), args) ->
        mk_def (Call (Some lhs,
                      tr_expr (Cil.Lval (Cil.Var v, Cil.NoOffset)),
                      args))
      | (_, None, args) ->
        mk_def (Call (None,
                      tr_expr (Cil.Lval (Cil.Var v, Cil.NoOffset)),
                      args))
      | (_, Some (Deref expr), args) ->
        let tmp = CfgIr.mk_local_var ctx.ctx_func "__tmp" (Expr.get_type expr) in
        let call =
          mk_def (Call (Some tmp,
                        tr_expr (Cil.Lval (Cil.Var v, Cil.NoOffset)),
                        args))
        in
        let store = mk_def (Store (Deref expr, AccessPath (Variable tmp))) in
        mk_seq call store
    end
  | Cil.Call (lhs, func, args, loc) ->
    let lhs = match lhs with
      | Some l -> Some (tr_lval l)
      | None   -> None
    in
    let func = tr_expr func in
    let args = List.map tr_expr args in
    begin match lhs with
      | Some (Variable v) ->
        mk_single (Def.mk ~loc:loc (Call (Some v, func, args)))
      | None -> mk_single (Def.mk ~loc:loc (Call (None, func, args)))
      | Some (Deref expr) ->
        let tmp = CfgIr.mk_local_var ctx.ctx_func "__tmp" (Expr.get_type expr) in
        let call = mk_single (Def.mk ~loc:loc (Call (Some tmp, func, args))) in
        let store =
          mk_single
            (Def.mk ~loc:loc (Store (Deref expr, AccessPath (Variable tmp))))
        in
        mk_seq call store
    end
  | Cil.Asm (_, _, _, _, _, loc) ->
    (* TODO - this is unsound *)
    mk_single (Def.mk ~loc:loc (Assume Bexpr.ktrue))

(* ========================================================================== *)
(** Statements *)

let rec tr_stmtkind ctx stmt =
  let open CfgIr.CfgBuilder in
  let cfg = ctx_cfg ctx in
  match stmt with
  | Cil.Instr instrs -> mk_block cfg (List.map (tr_instr ctx) instrs)
  | Cil.Return (Some re, loc) ->
    mk_single cfg (Def.mk ~loc:loc (Return (Some (tr_expr re))))
  | Cil.Return (None, loc) -> mk_single cfg (Def.mk ~loc:loc (Return None))
  | Cil.Goto (stmtref, _) ->
    let ventry = fst (mk_skip cfg) in
    let vexit = fst (mk_skip cfg) in
    ctx.ctx_goto <- (ventry, (!stmtref).Cil.sid)::ctx.ctx_goto;
    (ventry, vexit)
  | Cil.Block b -> mk_block cfg (List.map (tr_stmt ctx) b.Cil.bstmts)
  | Cil.If (cond, bthen, belse, loc) ->
    mk_if
      ~loc
      cfg
      (Bexpr.of_expr (tr_expr cond))
      (mk_block cfg (List.map (tr_stmt ctx) bthen.Cil.bstmts))
      (mk_block cfg (List.map (tr_stmt ctx) belse.Cil.bstmts))
  | _ -> assert false
and tr_stmt ctx stmt =
  let ivl = tr_stmtkind ctx stmt.Cil.skind in
  if not (BatList.is_empty stmt.Cil.labels)
  then Hashtbl.add ctx.ctx_labelled stmt.Cil.sid (fst ivl);
  ivl

  (* ========================================================================== *)
  (** File *)

(* Create an explicit memory allocation instruction for a fixed-size array *)
let add_array_initializer v il =
  match v.Cil.vtype with
  | Cil.TArray (typ, Some size, _) ->
    begin
      let size =
        Expr.const_int (type_size typ * calc_expr size)
      in
      let lhs = Var.mk (variable_of_varinfo v) in
      let def =
        Def.mk ~loc:v.Cil.vdecl (Builtin (Alloc (lhs, size, AllocStack)))
      in
      def::il
    end
  | _ -> il

let tr_initializer globals =
  let f il v =
    match v with
    | Cil.GVar (v, init, loc) ->
      let mk_assign lv exp =
        let rhs = tr_expr exp in
        match tr_lval lv with
        | Variable v -> Def.mk ~loc:loc (Assign (v, rhs))
        | ap -> Def.mk ~loc:loc (Store (ap, rhs))
      in
      let rec mk_init lv init il = match init with
        | Cil.SingleInit exp -> (mk_assign lv exp)::il
        | Cil.CompoundInit (ct, initl) ->
          Cil.foldLeftCompound
            ~implicit:false
            ~doinit:(fun offset init typ il ->
                mk_init (Cil.addOffsetLval offset lv) init il)
            ~ct:ct
            ~initl:initl
            ~acc:il
      in
      begin
        match init.Cil.init with
        | Some init -> mk_init (Cil.Var v, Cil.NoOffset) init il
        | _ -> il
      end
    | _ -> il
  in
  List.fold_left f [] globals

let tr_func f =
  let cfg = CfgIr.Cfg.create () in
  let func_ir =
    { CfgIr.fname = variable_of_varinfo f.Cil.svar;
      CfgIr.formals = List.map variable_of_varinfo f.Cil.sformals;
      CfgIr.locals = List.map variable_of_varinfo f.Cil.slocals;
      CfgIr.cfg = cfg;
      CfgIr.file = None }
  in
  let ctx =
    { ctx_func = func_ir;
      ctx_labelled = Hashtbl.create 97;
      ctx_goto = [] }
  in
  let add_goto (v, target) =
    try CfgIr.Cfg.add_edge cfg v (Hashtbl.find ctx.ctx_labelled target)
    with Not_found -> begin
        Log.errorf "Missing label (CIL frontend)";
        assert false
      end
  in
  let body =
    CfgIr.CfgBuilder.mk_block
      cfg
      (List.map (tr_stmt ctx) f.Cil.sbody.Cil.bstmts)
  in
  let init = CfgIr.CfgBuilder.mk_skip cfg in
  List.iter add_goto ctx.ctx_goto;
  ignore (CfgIr.CfgBuilder.mk_seq cfg init body);
  CfgIr.remove_unreachable cfg (fst init);
  func_ir

let rec tr_file_vars = function
  | (x::xs) -> let rest = tr_file_vars xs in
    (match x with
     | Cil.GVarDecl (v, _) -> (variable_of_varinfo v)::rest
     | Cil.GVar (v, _, _) -> (variable_of_varinfo v)::rest
     | _ -> rest)
  | [] -> []

(* Provide definitions for argc/argv *)
let define_args file =
  let open CfgIr in
  let main = match file.entry_points with
    | [x] -> x
    | _   -> failwith ("CfgIr.define_args: " ^
                       "no support for multiple entry points")
  in
  let main_func = lookup_function main file in
  let init_vertex = Cfg.initial_vertex main_func.cfg in
  let (argc, argv) = match main_func.formals with
    | [argc;argv] -> (argc,argv)
    | [] -> begin
        let argc = Varinfo.mk_local "argc" (Concrete (Int machine_int_width)) in
        let argv = Varinfo.mk_local "argv" (Concrete (Pointer typ_string)) in
        main_func.formals <- [argc;argv];
        (argc,argv)
      end
    | _ -> failwith ("CfgIr.define_args: wrong # of params to main")
  in
  let define0 =
    Def.mk (Assume (Bexpr.ge
                      (AccessPath (Variable (Var.mk argc)))
                      Expr.zero))
  in
  let define1 =
    Def.mk (Builtin (Alloc (Var.mk argv,
                            AccessPath (Variable (Var.mk argc)),
                            AllocStack)))
  in
  insert_pre define0 init_vertex main_func.cfg;
  insert_pre define1 init_vertex main_func.cfg

let tr_file_funcs =
  let rec go = function
    | (Cil.GFun (f,_)::rest) -> (tr_func f)::(go rest)
    | (_::rest) -> go rest
    | [] -> []
  in
  go

let tr_file filename f =
  let open CfgIr in
  let file = {
    filename = filename;
    vars = tr_file_vars f.Cil.globals;
    funcs = tr_file_funcs f.Cil.globals;
    types = HT.fold (fun _ typ rest -> typ::rest) named_hash [];
    entry_points = [];
    threads = [];
    globinit = None
  }
  in
  List.iter (fun f -> f.file <- Some file) file.funcs;

  (* todo: merge globinit with init, if it exists *)
  let is_init f = (Varinfo.show f.fname) = "init" in
  let (init, funcs) = match List.partition is_init file.funcs with
    | ([init], funcs) -> (Some init, funcs)
    | _               -> (None, file.funcs)
  in
  file.funcs <- funcs;
  file.globinit <- init;

  (* If there are initialized global variables, insert the initialization code
     into main.  *)
  let initialize = tr_initializer f.Cil.globals in
  if initialize != [] then begin
    let main = lookup_function_name "main" file in
    let entry = Cfg.initial_vertex main.cfg in
    List.iter (fun v -> CfgIr.insert_pre v entry main.cfg) initialize
  end;

  if !whole_program
  then file.entry_points <- [(lookup_function_name "main" file).fname]
  else file.entry_points <- List.map (fun f -> f.fname) file.funcs;
  file.threads <- file.entry_points;
  CfgIr.normalize file;
  file

let parse filename =
  let base = Filename.chop_extension (Filename.basename filename) in
  let go preprocessed =
    logf ~level:`trace "Preprocessing";
    logf ~level:`trace "  Destination: %s" preprocessed;
    (* "preprocessed" is a fresh name where we can store the preprocessed
       file *)
    let library_path =
      if !CmdLine.library_path = "" then ""
      else begin
        logf ~level:`trace "  Using library: %s" !CmdLine.library_path;
        " -I" ^ !CmdLine.library_path
      end
    in

    logf ~level:`trace "Preprocessing:@\n  Library path: %s@\n  Destination: %s"
      library_path
      preprocessed;

    let pp_cmd =
      Printf.sprintf "gcc %s -E %s -o %s" library_path filename preprocessed
    in
    ignore (Sys.command pp_cmd);
    let file = simplify (Frontc.parse preprocessed ()) in
<<<<<<< HEAD
    if !Errormsg.hadErrors then
      Log.fatalf "Could not parse input file";
    tr_file filename file
=======
    let cfgir = tr_file filename file in
    let open CfgIr in
    cfgir.funcs |> List.iter (fun func ->
        let name = Varinfo.show func.fname in
        if BatString.starts_with name "__VERIFIER_atomic" then begin
          let atomic_begin = Def.mk (Builtin AtomicBegin) in
          let initial = Cfg.initial_vertex func.cfg in
          Cfg.add_vertex func.cfg atomic_begin;
          Cfg.add_edge func.cfg atomic_begin initial;
          Cfg.enum_terminal func.cfg |> BatEnum.iter (fun terminal ->
              insert_pre (Def.mk (Builtin AtomicEnd)) terminal func.cfg)
        end
      );
    cfgir
>>>>>>> f7cd1bb5
  in
  Putil.with_temp_filename base ".i" go

let _ = CmdLine.register_parser ("c", parse)<|MERGE_RESOLUTION|>--- conflicted
+++ resolved
@@ -765,11 +765,8 @@
     in
     ignore (Sys.command pp_cmd);
     let file = simplify (Frontc.parse preprocessed ()) in
-<<<<<<< HEAD
     if !Errormsg.hadErrors then
       Log.fatalf "Could not parse input file";
-    tr_file filename file
-=======
     let cfgir = tr_file filename file in
     let open CfgIr in
     cfgir.funcs |> List.iter (fun func ->
@@ -784,7 +781,6 @@
         end
       );
     cfgir
->>>>>>> f7cd1bb5
   in
   Putil.with_temp_filename base ".i" go
 
