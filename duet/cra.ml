--- conflicted
+++ resolved
@@ -433,29 +433,10 @@
         then Log.phase "Forward invariant generation" decorate rg
         else rg
       in
-<<<<<<< HEAD
-
-      (*    BatEnum.iter (Interproc.RGD.display % snd) (RG.bodies rg);*)
-
-      let local func_name =
-        if defined_function func_name (get_gfile()) then begin
-          let func = lookup_function func_name (get_gfile()) in
-          let vars =
-            Varinfo.Set.remove (return_var func_name)
-              (Varinfo.Set.of_enum
-                 (BatEnum.append
-                    (BatList.enum func.formals)
-                    (BatList.enum func.locals)))
-          in
-          fun x -> (Varinfo.Set.mem (fst (var_of_value x)) vars)
-        end else (fun _ -> false)
-      in
-=======
 (*
       BatEnum.iter (Interproc.RGD.display % snd) (RG.bodies rg);
 *)
       let local _ v = not (Var.is_global (var_of_value v)) in
->>>>>>> d8848ed6
       let query = A.mk_query rg weight local main in
       let is_assert def = match def.dkind with
         | Assert (_, _) | AssertMemSafe _ -> true
