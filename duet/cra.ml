--- conflicted
+++ resolved
@@ -873,18 +873,10 @@
                Iteration.invariant_partition srk predicates tf
               in
                 Format.printf "Number of cells: %d\n" (List.length cells);
-<<<<<<< HEAD
-              cells |> List.iteri (fun i phase -> Format.printf "Cell %d: %a\n" i (Expr.pp srk) phase);
-              cells
-               |> List.map (fun phase ->
-                      nonterm (Syntax.mk_and srk [formula; phase]))
-               |> Syntax.mk_or srk
-=======
                 cells
                 |> List.map (fun phase ->
                        nonterm (TF.map_formula (fun phi -> mk_and srk [phi; phase]) tf))
                 |> Syntax.mk_or srk
->>>>>>> e49c4993
              in
              [preimage (K.star transition) phased_nonterm]
            end else []
