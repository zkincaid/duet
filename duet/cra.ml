--- conflicted
+++ resolved
@@ -119,19 +119,11 @@
   open Iteration
   open SolvablePolynomial
   module SPOne = SumWedge (SolvablePolynomial) (SolvablePolynomialOne) ()
-<<<<<<< HEAD
-  module SPG = ProductWedge (SPOne) (WedgeGuard)
-  module SPPeriodicRational = Sum (SPG) (PresburgerGuard) ()
-  module SPSplit = Sum (SPPeriodicRational) (Split(SPPeriodicRational)) ()
-  module VasSwitch = Sum (Vas.EqualityInv(Vas))(Vas.EqualityInv(Vass))()
-  module Vas_P = Product(VasSwitch)(Product(PolyhedronGuard)(LinearRecurrenceInequation))
-=======
   module SPPeriodicRational = SumWedge (SPOne) (SolvablePolynomialPeriodicRational) ()
   module SPG = ProductWedge (SPPeriodicRational) (WedgeGuard)
   module SPSplit = Sum (SPG) (Split(SPG)) ()
-  module VasSwitch = Sum (Vas)(Vass)()
-  module Vas_P = Product(VasSwitch)(Product(WedgeGuard)(LinearRecurrenceInequation))
->>>>>>> 7339c2ce
+  module VasSwitch = Sum (Vas.EqualityInv(Vas))(Vas.EqualityInv(Vass))()
+  module Vas_P = Product(VasSwitch)(Product(PolyhedronGuard)(LinearRecurrenceInequation))
   module D = Sum(SPSplit)(Vas_P)()
   module AC = Product(AlmostCommuting.ACLTS)(Product(PolyhedronGuard)(LinearRecurrenceInequation)) 
   module E = Sum(D)(AC)()
