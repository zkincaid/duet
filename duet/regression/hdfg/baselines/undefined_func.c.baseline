--- conflicted
+++ resolved
@@ -1,5 +1,2 @@
-<<<<<<< HEAD
-=======
 0 errors total
 1 safe assertions
->>>>>>> 3c6b7363
