OASISFormat: 0.4
Name:        srk
Version:     0.1.3
Synopsis:    Symbolic Reasoning Kit
Authors:     Zachary Kincaid
License:     GPL-3.0
Plugins:     META (0.4), StdFiles (0.4), DevFiles (0.4)
AlphaFeatures: ocamlbuild_more_args
BuildTools: ocamlbuild, ocamldoc, menhir

Library srk
  Path:             src
  FindlibName:      srk
  Pack:             true
<<<<<<< HEAD
  Modules:  SrkUtil, Log, DisjointSet, Memo, FeatureTree, QQ, ZZ, Syntax, Interval, Smt, SrkZ3, Ring, Linear, Polynomial, ExpPolynomial, Interpretation, SrkApron, Polyhedron, SrkSimplify, Abstract, Nonlinear, CoordinateSystem, Wedge, Acexp, Vas, Vass, Quantifier, Iteration, SolvablePolynomial, LinearSemiautomaton, Transition, BigO, Pathexpr, WeightedGraph, TransitionSystem
=======
  Modules:  SrkUtil, Log, DisjointSet, Memo, FeatureTree, QQ, ZZ, Syntax, Interval, Smt, SrkZ3, Ring, Linear, Polynomial, ExpPolynomial, Interpretation, SrkApron, Polyhedron, SrkSimplify, Abstract, Nonlinear, CoordinateSystem, Wedge, Vas, Vass, Quantifier, Iteration, SolvablePolynomial, LinearSemiautomaton, AlmostCommuting, Transition, BigO, Pathexpr, WeightedGraph, TransitionSystem
>>>>>>> 79f59bec
  BuildDepends:     batteries, ppx_deriving, ppx_deriving.show, ppx_deriving.ord, ppx_deriving.eq, gmp, camlidl, apron, Z3, ocrs, ntl, ocamlgraph
  XMETADescription: Symbolic Reasoning Kit

Executable test_srk
  Build$:         flag(tests)
  Path:           test
  MainIs:         test_srk.ml
  BuildDepends:   batteries, ppx_deriving, ppx_deriving.ord, ppx_deriving.eq, gmp, camlidl, apron, apron.boxMPQ, apron.octMPQ, apron.polkaMPQ, Z3, oUnit, ocrs, ntl, ocamlgraph, srk
  CompiledObject: native
  Install:        false

Executable bigtop
  Build$:         flag(tests)
  Path:           src
  MainIs:         bigtop.ml
  BuildDepends:   batteries, ppx_deriving, ppx_deriving.ord, ppx_deriving.eq, gmp, camlidl, apron, apron.boxMPQ, apron.octMPQ, apron.polkaMPQ, Z3, ocrs, ntl
  CompiledObject: native
  Install:        false

Test srk
  Command:   $test_srk
  TestTools: test_srk
  run$:      flag(tests)

Document API
  Title: API reference for srk
  Type: OCamlbuild (0.4)
  XOCamlbuildPath: .
  XOCamlbuildLibraries: srk<|MERGE_RESOLUTION|>--- conflicted
+++ resolved
@@ -12,11 +12,7 @@
   Path:             src
   FindlibName:      srk
   Pack:             true
-<<<<<<< HEAD
-  Modules:  SrkUtil, Log, DisjointSet, Memo, FeatureTree, QQ, ZZ, Syntax, Interval, Smt, SrkZ3, Ring, Linear, Polynomial, ExpPolynomial, Interpretation, SrkApron, Polyhedron, SrkSimplify, Abstract, Nonlinear, CoordinateSystem, Wedge, Acexp, Vas, Vass, Quantifier, Iteration, SolvablePolynomial, LinearSemiautomaton, Transition, BigO, Pathexpr, WeightedGraph, TransitionSystem
-=======
-  Modules:  SrkUtil, Log, DisjointSet, Memo, FeatureTree, QQ, ZZ, Syntax, Interval, Smt, SrkZ3, Ring, Linear, Polynomial, ExpPolynomial, Interpretation, SrkApron, Polyhedron, SrkSimplify, Abstract, Nonlinear, CoordinateSystem, Wedge, Vas, Vass, Quantifier, Iteration, SolvablePolynomial, LinearSemiautomaton, AlmostCommuting, Transition, BigO, Pathexpr, WeightedGraph, TransitionSystem
->>>>>>> 79f59bec
+  Modules:  SrkUtil, Log, DisjointSet, Memo, FeatureTree, QQ, ZZ, Syntax, Interval, Smt, SrkZ3, Ring, Linear, Polynomial, ExpPolynomial, Interpretation, SrkApron, Polyhedron, SrkSimplify, Abstract, Nonlinear, CoordinateSystem, Wedge, Acexp, Vas, Vass, Quantifier, Iteration, SolvablePolynomial, LinearSemiautomaton, AlmostCommuting, Transition, BigO, Pathexpr, WeightedGraph, TransitionSystem
   BuildDepends:     batteries, ppx_deriving, ppx_deriving.show, ppx_deriving.ord, ppx_deriving.eq, gmp, camlidl, apron, Z3, ocrs, ntl, ocamlgraph
   XMETADescription: Symbolic Reasoning Kit
 
