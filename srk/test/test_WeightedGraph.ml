--- conflicted
+++ resolved
@@ -281,12 +281,8 @@
     "nested_loop" >:: nested_loop;
     "nonrec_call" >:: nonrec_call;
     "recursive" >:: recursive;
-<<<<<<< HEAD
-]
-=======
     "aff_eq1" >:: aff_eq1;
     "aff_collatz" >:: aff_collatz;
     "aff_karr_fig4" >:: aff_karr_fig4;
     "aff_karr_fig5" >:: aff_karr_fig5;
-  ]
->>>>>>> 209c0b65
+  ]