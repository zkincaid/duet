open Syntax
open BatPervasives

exception Divide_by_zero

module SM = Symbol.Map
type 'a value = [ `Bool of bool | `Real of QQ.t | `Fun of ('a, typ_fo) expr ]
type 'a interpretation =
  { srk : 'a context;
    default : symbol -> 'a value;
    mutable map : ('a value) SM.t }

let empty srk =
  { srk = srk;
    default = (fun _ -> raise Not_found);
    map = SM.empty }

let wrap ?(symbols=[]) srk f =
  { srk = srk;
    default = f;
    map = List.fold_left (fun m s -> SM.add s (f s) m) SM.empty symbols }

let add_real k v interp =
  match typ_symbol interp.srk k with
  | `TyReal | `TyInt -> { interp with map = SM.add k (`Real v) interp.map }
  | _ -> invalid_arg "add_real: constant symbol is non-arithmetic"

let add_bool k v interp =
  match typ_symbol interp.srk k with
  | `TyBool -> { interp with map = SM.add k (`Bool v) interp.map }
  | _ -> invalid_arg "add_boolean: constant symbol is non-boolean"

let add_fun k v interp =
  match typ_symbol interp.srk k with
  | `TyFun (_, _) -> { interp with map = SM.add k (`Fun v) interp.map }
  | _ -> invalid_arg "add_fun: constant symbol has arity zero"

let add k v interp =
  match typ_symbol interp.srk k, v with
  | (`TyFun (_, _), `Fun _)
  | (`TyReal, `Real _) | (`TyInt, `Real _)
  | (`TyBool, `Bool _) -> { interp with map = SM.add k v interp.map }
  | _ -> invalid_arg "add: type mis-match"

let value interp k =
  try SM.find k interp.map
  with Not_found ->
    let v = interp.default k in
    interp.map <- SM.add k v interp.map;
    v

let real interp k =
  match value interp k with
  | `Real v -> v
  | _ -> invalid_arg "real: constant symbol is not real"

let bool interp k =
  match value interp k with
  | `Bool v -> v
  | _ -> invalid_arg "bool: constant symbol is not Boolean"

let pp formatter interp =
  let pp_val formatter = function
    | `Bool true -> Format.pp_print_string formatter "true"
    | `Bool false -> Format.pp_print_string formatter "false"
    | `Real q -> QQ.pp formatter q
    | _ -> assert false
  in
  let pp_elt formatter (key, value) =
    match typ_symbol interp.srk key, value with
    | `TyFun (params, _), `Fun body ->
      let formals =
        BatEnum.fold (fun formals i ->
            (Char.escaped (Char.chr (122 - i)))::formals)
          []
          (0 -- (List.length params - 1))
      in
      let env = List.fold_right Env.push formals Env.empty in
      Format.fprintf formatter "%a(@[%a@]) => @[<hov 1>%a@]"
        (pp_symbol interp.srk) key
        (SrkUtil.pp_print_enum Format.pp_print_string) (BatList.enum formals)
        (Expr.pp ~env interp.srk) body
    | _ ->
      Format.fprintf formatter "%a => @[<hov 1>%a@]"
        (pp_symbol interp.srk) key
        pp_val value
  in
  Format.fprintf formatter "[@[<v 0>%a@]]"
    (SrkUtil.pp_print_enum_nobox pp_elt) (SM.enum interp.map)


let enum interp = SM.enum interp.map

let unfold_app interpretation func actuals =
  let srk = interpretation.srk in
  match value interpretation func with
  | `Fun body ->
    let env =
      List.fold_right Env.push actuals Env.empty
    in
    substitute srk (Env.find env) body
  | _ ->
    invalid_arg "unfold_app: not a function symbol"

let substitute interpretation expr =
  let srk = interpretation.srk in
  rewrite srk ~up:(fun expr ->
      match destruct srk expr with
      | `App (sym, []) ->
        begin
          try
            (match value interpretation sym with
             | `Real qq -> (mk_real srk qq :> ('a, typ_fo) expr)
             | `Bool true -> (mk_true srk :> ('a, typ_fo) expr)
             | `Bool false -> (mk_false srk :> ('a, typ_fo) expr)
             | `Fun _ -> assert false)
          with Not_found -> expr
        end
      | `App (func, actuals) ->
        begin
          try
            unfold_app interpretation func actuals
          with Not_found -> expr
        end
      | _ -> expr)
    expr

let rec evaluate_term interp ?(env=Env.empty) term =
  let f = function
    | `Real qq -> qq
    | `App (k, []) -> real interp k
    | `App (func, args) ->
      begin match Expr.refine interp.srk (unfold_app interp func args) with
        | `Term t ->
          evaluate_term interp ~env t
        | `Formula _ ->
          invalid_arg "evaluate_term: ill-typed function application"
      end
    | `Var (i, _) ->
      begin match Env.find env i with
        | `Real qq -> qq
        | `Bool _ -> invalid_arg "evaluate_term: ill-typed variable"
      end
    | `Add xs -> List.fold_left QQ.add QQ.zero xs
    | `Mul xs -> List.fold_left QQ.mul QQ.one xs
    | `Binop (`Div, _, divisor) when QQ.equal divisor QQ.zero ->
      raise Divide_by_zero
    | `Binop (`Mod, _, modulus) when QQ.equal modulus QQ.zero ->
      raise Divide_by_zero
    | `Binop (`Div, dividend, divisor) -> QQ.div dividend divisor
    | `Binop (`Mod, t, modulus) -> QQ.modulo t modulus
    | `Unop (`Floor, t) -> QQ.of_zz (QQ.floor t)
    | `Unop (`Neg, t) -> QQ.negate t
    | `Ite (cond, bthen, belse) ->
      if evaluate_formula interp ~env cond then
        bthen
      else
        belse
  in
  try
    Term.eval interp.srk f term
  with Not_found ->
    invalid_arg "evaluate_term: no interpretation for constant symbol"

and evaluate_formula interp ?(env=Env.empty) phi =
  let f = function
    | `And xs -> List.for_all (fun x -> x) xs
    | `Or xs -> List.exists (fun x -> x) xs
    | `Tru -> true
    | `Fls -> false
    | `Atom (op, s, t) ->
      begin try
          let s = evaluate_term interp ~env s in
          let t = evaluate_term interp ~env t in
          begin match op with
            | `Leq -> QQ.leq s t
            | `Eq -> QQ.equal s t
            | `Lt -> QQ.lt s t
          end
        with Divide_by_zero -> false
      end
    | `Not v -> not v
    | `Ite (cond, bthen, belse) -> if cond then bthen else belse
    | `Proposition (`App (k, [])) -> bool interp k
    | `Proposition (`App (func, args)) ->
      begin match Expr.refine interp.srk (unfold_app interp func args) with
        | `Formula phi ->
          evaluate_formula interp ~env phi
        | `Term _ ->
          invalid_arg "evaluate_term: ill-typed function application"
      end
    | `Proposition (`Var i) ->
      begin match Env.find env i with
        | `Bool v -> v
        | _ -> invalid_arg "evaluate_formula: ill-typed variable"
      end
    | `Quantify (_, _, _, _) -> invalid_arg "evalutate_formula: quantifier"
  in
  try
    Formula.eval interp.srk f phi
  with Not_found ->
    invalid_arg "evaluate_formula: no interpretation for constant symbol"

let get_context interp = interp.srk

let select_implicant interp ?(env=Env.empty) phi =
  let srk = interp.srk in
  let rec term t =
    match Term.destruct srk t with
    | `Real _ | `App (_, []) | `Var (_, _) -> (t, [])
    | `App (func, args) ->
      let (args, implicant) =
        List.fold_right (fun arg (args, impl) ->
            let (arg, arg_impl) = expr arg in
            (arg::args, arg_impl@impl))
          args
          ([], [])
      in
      (mk_app srk func args, implicant)
    | `Add xs ->
      let (summands, implicant) =
        List.fold_right
          (fun x (summands, implicant) ->
             let (x_term, x_implicant) = term x in
             (x_term::summands, x_implicant@implicant))
          xs
          ([], [])
      in
      (mk_add srk summands, implicant)
    | `Mul xs ->
      let (products, implicant) =
        List.fold_right
          (fun x (products, implicant) ->
             let (x_term, x_implicant) = term x in
             (x_term::products, x_implicant@implicant))
          xs
          ([], [])
      in
      (mk_mul srk products, implicant)
    | `Binop (op, s, t) ->
      let (s_term, s_impl) = term s in
      let (t_term, t_impl) = term t in
      let term =
        match op with
        | `Div -> mk_div srk s_term t_term
        | `Mod -> mk_mod srk s_term t_term
      in
      (term, s_impl@t_impl)
    | `Unop (op, t) ->
      let (t_term, t_impl) = term t in
      let term = match op with
        | `Floor -> mk_floor srk t_term
        | `Neg -> mk_neg srk t_term
      in
      (term, t_impl)
    | `Ite (cond, bthen, belse) ->
      begin match formula cond with
        | Some implicant ->
          let (t, t_implicant) = term bthen in
          (t, t_implicant@implicant)
        | None ->
          let not_cond =
            rewrite srk ~down:(nnf_rewriter srk) (mk_not srk cond)
          in
          match formula not_cond with
          | Some implicant ->
            let (t, t_implicant) = term belse in
            (t, t_implicant@implicant)
          | None -> assert false
      end
  and formula phi =
    match Formula.destruct srk phi with
    | `Tru -> Some []
    | `Fls -> None
    | `Or disjuncts ->
      (* Find satisfied disjunct *)
      let f disjunct phi =
        match disjunct with
        | None -> formula phi
        | _ -> disjunct
      in
      List.fold_left f None disjuncts
    | `And conjuncts ->
      (* All conjuncts must be satisfied *)
      let f phi =
        match formula phi with
        | Some x -> x
        | None -> raise Not_found
      in
      (try Some (BatList.concat (List.map f conjuncts))
       with Not_found -> None)
    | `Atom (op, s, t) ->
      let (s_term, s_impl) = term s in
      let (t_term, t_impl) = term t in
      begin
        try
          let s_val = evaluate_term interp ~env s_term in
          let t_val = evaluate_term interp ~env t_term in
          let cons_nontriv phi atoms =
            if (Formula.destruct srk phi) = `Tru then atoms
            else phi::atoms
          in
          begin match op with
            | `Eq when QQ.equal s_val t_val ->
              Some (cons_nontriv (mk_eq srk s_term t_term) (s_impl@t_impl))
            | `Leq when QQ.leq s_val t_val ->
              Some (cons_nontriv (mk_leq srk s_term t_term) (s_impl@t_impl))
            | `Lt when QQ.lt s_val t_val ->
              Some (cons_nontriv (mk_lt srk s_term t_term) (s_impl@t_impl))
            | _ ->
              None
          end
        with Divide_by_zero -> None
      end
    | `Proposition (`App (p, [])) ->
      if bool interp p then Some [phi]
      else None
    | `Proposition (`Var v) ->
      begin match Env.find env v with
        | `Bool true -> Some [phi]
        | `Bool _ -> None
        | _ -> invalid_arg "select_implicant: ill-typed propositional variable"
      end
    | `Not psi ->
      begin match Formula.destruct srk psi with
        | `Proposition (`App (p, [])) ->
          if not (bool interp p) then
            Some [phi]
          else
            None
        | `Proposition (`Var v) ->
          begin match Env.find env v with
            | `Bool false -> Some [phi]
            | `Bool _ -> None
            | _ ->
              invalid_arg "select_implicant: ill-typed propositional variable"
          end
        | _ -> invalid_arg "select_implicant: negation"
      end
    | `Ite (cond, bthen, belse) ->
      begin match formula cond with
        | Some cond_implicant ->
          begin match formula bthen with
            | Some bthen_implicant -> Some (cond_implicant@bthen_implicant)
            | None -> None
          end
        | None ->
          let not_cond =
            rewrite srk ~down:(nnf_rewriter srk) (mk_not srk cond)
          in
          match formula not_cond with
          | Some cond_implicant ->
            begin match formula belse with
              | Some belse_implicant -> Some (cond_implicant@belse_implicant)
              | None -> None
            end
          | None -> None
      end
    | `Proposition (`App (func, args)) ->
      if evaluate_formula interp ~env (mk_app srk func args) then
        let (args, implicant) =
          List.fold_right (fun arg (args, impl) ->
              let (arg, arg_impl) = expr arg in
              (arg::args, arg_impl@impl))
            args
            ([], [])
        in
        Some ((mk_app srk func args)::implicant)
      else
        None
    | `Quantify _ -> invalid_arg "select_implicant"
  and expr x =
    match Expr.refine srk x with
    | `Term t ->
      let (t_term, t_impl) = term t in
      ((t_term :> ('a,typ_fo) expr), t_impl)
    | `Formula phi ->
      if evaluate_formula interp ~env phi then
        match formula phi with
        | Some phi_impl -> ((mk_true srk :> ('a,typ_fo) expr), phi_impl)
        | None -> assert false
      else
        let not_phi = rewrite srk ~down:(nnf_rewriter srk) (mk_not srk phi) in
        match formula not_phi with
        | Some phi_impl -> ((mk_false srk :> ('a,typ_fo) expr), phi_impl)
        | None -> assert false
  in
  formula phi

let destruct_atom srk phi =
  match Formula.destruct srk phi with
  | `Atom (op, s, t) -> `Comparison (op, s, t)
  | `Proposition (`App (k, [])) ->
    `Literal (`Pos, `Const k)
  | `Proposition (`Var i) -> `Literal (`Pos, `Var i)
  | `Not psi ->
    begin match Formula.destruct srk psi with
      | `Proposition (`App (k, [])) -> `Literal (`Neg, `Const k)
      | `Proposition (`Var i) -> `Literal (`Neg, `Var i)
<<<<<<< HEAD
      | _ -> invalid_arg "destruct_atomic: not atomic (not)"
=======
      | _ -> invalid_arg @@ Format.asprintf "destruct_atom: %a is not atomic" (Formula.pp srk) phi
>>>>>>> 3cb5784c
    end
  | `Tru ->
    let zero = mk_real srk QQ.zero in
    `Comparison (`Eq, zero, zero)
  | `Fls -> `Comparison (`Eq, mk_real srk QQ.zero, mk_real srk QQ.one)
  | _ ->
<<<<<<< HEAD
    invalid_arg ("destruct_atomic: not atomic: " ^ (Formula.show srk phi))
=======
    invalid_arg @@ Format.asprintf "destruct_atom: %a is not atomic" (Formula.pp srk) phi
>>>>>>> 3cb5784c

let select_ite interp ?(env=Env.empty) expr =
  let conditions = ref [] in
  let rewriter expr =
    match destruct interp.srk expr with
    | `Ite (cond, bthen, belse) ->
      if evaluate_formula interp ~env cond then begin
        conditions := cond::(!conditions);
        bthen
      end else begin
        let cond' =
          mk_not interp.srk cond
          |> rewrite interp.srk ~down:(nnf_rewriter interp.srk)
        in
        conditions := cond'::(!conditions);
        belse
      end
    | _ -> expr
  in
  let expr' = rewrite interp.srk ~down:rewriter expr in
  (expr', !conditions)<|MERGE_RESOLUTION|>--- conflicted
+++ resolved
@@ -397,22 +397,14 @@
     begin match Formula.destruct srk psi with
       | `Proposition (`App (k, [])) -> `Literal (`Neg, `Const k)
       | `Proposition (`Var i) -> `Literal (`Neg, `Var i)
-<<<<<<< HEAD
-      | _ -> invalid_arg "destruct_atomic: not atomic (not)"
-=======
       | _ -> invalid_arg @@ Format.asprintf "destruct_atom: %a is not atomic" (Formula.pp srk) phi
->>>>>>> 3cb5784c
     end
   | `Tru ->
     let zero = mk_real srk QQ.zero in
     `Comparison (`Eq, zero, zero)
   | `Fls -> `Comparison (`Eq, mk_real srk QQ.zero, mk_real srk QQ.one)
   | _ ->
-<<<<<<< HEAD
-    invalid_arg ("destruct_atomic: not atomic: " ^ (Formula.show srk phi))
-=======
     invalid_arg @@ Format.asprintf "destruct_atom: %a is not atomic" (Formula.pp srk) phi
->>>>>>> 3cb5784c
 
 let select_ite interp ?(env=Env.empty) expr =
   let conditions = ref [] in
