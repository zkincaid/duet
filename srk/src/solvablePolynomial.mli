--- conflicted
+++ resolved
@@ -54,7 +54,6 @@
   val abstract_rational : 'a context -> 'a TransitionFormula.t -> 'a t
 end
 
-<<<<<<< HEAD
 
 val pp_sp : Format.formatter -> TransitionIdeal.solvable_polynomial -> unit
 
@@ -69,11 +68,6 @@
     val exp_ti : pre_t -> TransitionIdeal.t
   end
 
-module UltSolvablePolynomialLIRR : 
-sig
-   include PreDomain
-end
-=======
-module SolvablePolynomialLIRR : PreDomain
-module SolvablePolynomialLIRRQuadratic : PreDomain
->>>>>>> a38ee8fe
+module UltSolvablePolynomialLIRR : PreDomain
+
+module SolvablePolynomialLIRRQuadratic : PreDomain