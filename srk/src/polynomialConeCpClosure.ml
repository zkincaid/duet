open BatPervasives
open Polynomial
open PolynomialUtil

module L = Log.Make(struct let name = "srk.polynomialConeCpClosure" end)

<<<<<<< HEAD
=======
(* let _ = Log.set_verbosity_level "srk.polynomialConeCpClosure" `trace *)

>>>>>>> 251ca7e7
module MonomialSet = BatSet.Make(Monomial)

let pp_dim = PrettyPrint.pp_numeric_dim "x"

let pp_poly_list = PolynomialUtil.PrettyPrint.pp_poly_list
let pp_vectors pp_elem = SrkUtil.pp_print_list pp_elem

let context_of ?ordering:(ordering=Monomial.degrevlex) polys =
  PolyVectorContext.mk_context ordering polys

let zzvector_to_qqvector vec =
  BatEnum.fold
    (fun v (scalar, dim) -> Linear.QQVector.add_term (QQ.of_zz scalar) dim v)
    Linear.QQVector.zero
    (Linear.ZZVector.enum vec)

(** A polynomial lattice L is of the form I + ZZ B,
    where I is an ideal and B is a finite set of polynomials that include 1
    and are reduced with respect to B.
    (The lattice is the same whether they are reduced or not.)
    1 is implicit in [affine_basis].
*)
type polylattice =
  { ideal : Rewrite.t
  ; affine_basis : QQXs.t list
  ; lattice_context : PolyVectorContext.t
  ; int_lattice : IntLattice.t
  }

let affine_generators polylattice = polylattice.affine_basis

let ideal_of polylattice = polylattice.ideal

let pp_polylattice pp_dim fmt polylattice =
  Format.fprintf fmt
    "{ affine_basis: @[<v 0>%a@]@;
       ideal: @[<v 0>%a@]
     }"
    (pp_poly_list pp_dim) polylattice.affine_basis
    (Rewrite.pp pp_dim) polylattice.ideal

let empty_polylattice ideal =
  { ideal
  ; affine_basis = []
  ; lattice_context = context_of []
  ; int_lattice = IntLattice.lattice_of []
  }

let polylattice_spanned_by ideal affine_polys : polylattice option =
  let affine_polys = BatList.filter_map
                       (fun p -> let p' = Rewrite.reduce ideal p in
                                 if QQXs.equal p' QQXs.zero then None
                                 else Some p')
                       (QQXs.one :: affine_polys) in
  let ctxt = context_of affine_polys in
  let open PolynomialUtil in
  let vectors =
    List.map (PolyVectorConversion.poly_to_vector ctxt) affine_polys in
  let lattice = IntLattice.lattice_of vectors in
  let (denominator, basis) = IntLattice.basis lattice in
  let (one, others) =
    List.partition
      (fun v ->
        Linear.QQVector.equal (zzvector_to_qqvector v)
          (Linear.const_linterm (QQ.of_zz denominator)))
      basis
  in
  L.logf "polylattice_spanned_by:
          @[input affine polynomials: @[%a@] @]@;
          @[transformed vectors: @[%a@] @]@;
          @[lattice: @[%a@] @]@;
          "
    (PolynomialUtil.PrettyPrint.pp_poly_list pp_dim) affine_polys
    (pp_vectors Linear.QQVector.pp) vectors
    IntLattice.pp lattice;

  let result =
    if (List.length one <> 1)
    then
      (* Since we add 1 above, this can only happen if the Hermite normal
     form contains 1/n for some integer n > 1.
     In that case, the cutting plane closure will be inconsistent:
     n(1/n) - 1 >= 0 --> 1/n - 1 >= 0 --> n <= 1, a contradiction.
     If the input polynomials have only integer coefficients,
     this cannot happen.
       *)
      None
    else
      let affine_basis =
        List.map (fun v ->
            zzvector_to_qqvector v
            |> Linear.QQVector.scalar_mul (QQ.inverse (QQ.of_zz denominator))
            |> PolyVectorConversion.vector_to_poly ctxt) others in
      Some { affine_basis
           ; ideal
           ; lattice_context = ctxt
           ; int_lattice = lattice
        }
  in
  result

let in_polylattice poly polylattice =
  let open PolynomialUtil in
  try
    Rewrite.reduce polylattice.ideal poly
    |> PolyVectorConversion.poly_to_vector polylattice.lattice_context
    |> (fun v -> IntLattice.member v polylattice.int_lattice)
  with PolyVectorContext.Not_in_context ->
    false

type transformation_data =
  (** Pairs are s.t. the first component is for the polynomial 1, and the second
      component is for the rest.
   *)
  (** The fresh dimensions/variables introduced *)
  { codomain_dims: Monomial.dim * Monomial.dim list
  (** \y_dim. y_dim -> b *)
  ; substitutions: (Monomial.dim -> QQXs.t) * (Monomial.dim -> QQXs.t)
  (** { y_i - b_i }, where each b_i is in the lattice and y_i is fresh *)
  ; rewrite_polys: QQXs.t * QQXs.t list
  }

let pp_transformation_data pp_dim fmt transformation_data =
  Format.fprintf fmt
    "@[<v 0>{ codomain_dims: @[%a@]@;  rewrites: @[<v 0>%a@] }@]"
    (Format.pp_print_list ~pp_sep:(fun fmt () -> Format.fprintf fmt ", ") pp_dim)
    (fst transformation_data.codomain_dims :: snd transformation_data.codomain_dims)
    (pp_poly_list pp_dim)
    (fst transformation_data.rewrite_polys :: snd transformation_data.rewrite_polys)

(** [compute_transformation_data affine_basis ctxt]
    computes fresh dimensions Y = y_0, ..., y_n, with y_0 corresponding to 1,
    the substitution y_i |-> b_i for 0 <= i <= n,
    and the rewrite polynomials { f_i = y_i - b_i : 0 <= i <= n }.

    The dimensions Y are fresh with respect to [ctxt], which should include all
    monomials of all generators in the polynomial cone and [affine_basis],
    so that the dimensions are indeed fresh.
*)
let compute_transformation affine_basis ctxt : transformation_data =
  let fresh_start = Option.value ~default:0 (PolyVectorContext.max_variable ctxt) + 1 in

  L.logf ~level:`trace
    "compute_transformation:
     @[transformation context: @[%a@]@]@;
     @[fresh variables range from %d to %d@]@;
     "
    (PolyVectorContext.pp pp_dim) ctxt
    fresh_start (fresh_start + List.length affine_basis);

  let transformation_poly dim basis_poly =
    QQXs.sub (QQXs.of_dim dim) basis_poly in

  let adjoin substitution dim basis_poly =
    (fun i -> if i = dim then basis_poly else substitution i) in

  let codomain_one = fresh_start in
  let rewrite_one = transformation_poly codomain_one (QQXs.one) in
  let identity_subst = fun i -> QQXs.of_dim i in
  let substitute_one = adjoin identity_subst codomain_one QQXs.one in

  let (codomain_rest, substitution_rest, rewrite_rest) =
    (* { y_i - b_i } *)
    BatList.fold_lefti (fun (codims, substitution, rewrites) dim poly ->
        let new_dim = dim + (codomain_one + 1) in
        ( new_dim :: codims
        , adjoin substitution new_dim poly
        , transformation_poly new_dim poly :: rewrites))
      ([], identity_subst, []) affine_basis in

  let data =
    { codomain_dims = (codomain_one, codomain_rest)
    ; substitutions = (substitute_one, substitution_rest)
    ; rewrite_polys = (rewrite_one, rewrite_rest)
    }
  in
  L.logf ~level:`trace "compute_transformation: @[%a@]@;"
    (pp_transformation_data pp_dim) data;
  data

(**
   [compute_cut T C] computes [cl_{ZZ B}(C \cap QQ B)], where
   B = T.substitutions(T.codomain_dims) = { b_0 = 1, b_1, ..., b_n } is the
   basis for the lattice.

   - Expand the cone C to contain the rewrite polynomials
     { y_i - b_i : 1 <= i <= n } of T in its ideal, and have its Groebner
     basis be with respect to an elimination order X > Y.
     (We can ignore 1.)

   - Project this onto QQ[Y] and extract the affine polynomials in Y.

   - Convert these to vectors and consider them as constraints defining a polyhedron.

   - Compute the integral hull.

   - Convert back to polynomials and do the substitution y_i |-> b_i.
 *)
let compute_cut transform cone =

  (* 1. Expand the polynomial cone and project it onto QQ{1, y_1, ..., y_m}. *)
  let transform_polys = snd transform.rewrite_polys in
  let expanded = PolynomialCone.add_polys_to_cone cone transform_polys [] in
  (* Projection uses a graded elimination order with X > Y *)
  let projected = PolynomialCone.project expanded (fun x ->
                      let codims = Linear.const_dim :: snd transform.codomain_dims in
                      List.mem x codims) in
  let (linear_zeroes, linear_positives) =
    let f = List.filter (fun p -> QQXs.degree p <= 1) in
    ( f (Rewrite.generators (PolynomialCone.get_ideal projected))
    , f (PolynomialCone.get_cone_generators projected)) in

  L.logf ~level:`trace
    "compute_cut:
     @[zeroes: @[%a@]@]@;
     @[positives: @[%a@]@]@;"
    (pp_poly_list pp_dim) linear_zeroes
    (pp_poly_list pp_dim) linear_positives;

  (* 2. Convert to polyhedron *)
  let open PolynomialUtil in
  (* Conversion context to polyhedron.
     [linear_zeroes] and [linear_positives] are those of the expanded cone corresponding to
     [transform], so the fresh y_i's are already among them.
   *)
  let ctxt = context_of (List.concat [[QQXs.one] ; linear_zeroes; linear_positives])
  in

  L.logf ~level:`trace
    "compute_cut: conversion context for Y's is: @[%a@]@;"
    (PolyVectorContext.pp pp_dim)
    ctxt;

  let to_vector = PolyVectorConversion.poly_to_vector ctxt in
  let (linear_constraints, conic_constraints) =
    ( List.map (fun poly -> (`Zero, to_vector poly)) linear_zeroes
    , List.map (fun poly -> (`Nonneg, to_vector poly)) linear_positives ) in
  let polyhedron_to_hull =
    Polyhedron.of_constraints
      (BatList.enum (List.append linear_constraints conic_constraints)) in

  L.logf ~level:`trace "compute_cut: polyhedron to hull: @[%a@]@;
                        computing integer hull...@;"
    (Polyhedron.pp pp_dim) polyhedron_to_hull;

  (* 3. Integer hull *)
  (* let hull = Polyhedron.integer_hull polyhedron_to_hull in *)
  let hull = Polyhedron.gomory_chvatal polyhedron_to_hull in
  L.logf ~level:`trace
    "compute_cut: computed integer hull: @[%a@]@;"
    (Polyhedron.pp pp_dim) hull;

  (* 4. Substitute back *)
  let (new_zeroes, new_positives) =
    BatEnum.fold (fun (zeroes, positives) (kind, v) ->
        let sub = snd transform.substitutions in
        let poly = PolyVectorConversion.vector_to_poly ctxt v
                   |> QQXs.substitute sub in
        match kind with
        | `Zero -> (poly :: zeroes, positives)
        | `Nonneg -> (zeroes, poly :: positives)
        | `Pos -> failwith "compute_cut: Image of polynomial cone should not contain open faces"
      )
      ([], []) (Polyhedron.enum_constraints hull)
  in

  L.logf ~level:`trace
    "compute_cut: result is:
     @[zeroes: @[%a@]@]@;
     @[positives: @[%a@]@]@;"
    (pp_poly_list pp_dim) new_zeroes
    (pp_poly_list pp_dim) new_positives;

  (new_zeroes, new_positives)


(**
   [cutting_plane_operator C L], where (C, L) is a coherent cone-lattice pair,
   computes one round of (cutting plane closure + regular closure),
   and returns the new coherent (C', L').
 *)
let cutting_plane_operator polynomial_cone polylattice =
  if (not (PolynomialCone.is_proper polynomial_cone)) || polylattice.affine_basis = []
  then
    (polynomial_cone, polylattice)
  else
    let (zeroes, positives) =
      ( Rewrite.generators (PolynomialCone.get_ideal polynomial_cone)
      , PolynomialCone.get_cone_generators polynomial_cone) in
    let ctxt_x = context_of (List.concat [zeroes ; positives ; polylattice.affine_basis]) in
    let tdata =
      (* Introduce fresh dimensions/variables and associated data *)
      compute_transformation polylattice.affine_basis ctxt_x in
    let (linear, conic) = compute_cut tdata polynomial_cone in
    L.logf ~level:`trace "cutting_plane_operator: Cut computed@;";
    let cut_polycone = PolynomialCone.add_polys_to_cone polynomial_cone linear conic in
    L.logf ~level:`trace "cutting_plane_operator: result: @[%a@]"
      (PolynomialCone.pp pp_dim) cut_polycone;
    let new_lattice =
      polylattice_spanned_by (PolynomialCone.get_ideal cut_polycone) polylattice.affine_basis
    in
    match new_lattice with
    | Some polylattice ->
       (cut_polycone, polylattice)
    | None ->
       let full_ring = PolynomialCone.trivial in
       (full_ring, empty_polylattice (PolynomialCone.get_ideal full_ring))

(**
   [regular_cutting_plane_closure C L] computes the smallest regular
   polynomial cone that contains C and is closed with respect to the polynomial
   lattice spanned by L (and the polynomial 1).

   Termination is guaranteed by the Hilbert Basis theorem.
 *)
let regular_cutting_plane_closure polynomial_cone lattice_polys =

  L.logf "regular_cutting_plane_closure:
          @[CP closure of: @[<v 0>%a@] @]@;
          @[  with respect to @[%a@] @]@;"
    (PolynomialCone.pp pp_dim) polynomial_cone
    (pp_poly_list pp_dim) lattice_polys;

  (* The transformation is fixed for all iterations, because the lattice is fixed
       and the cutting plane closure does not introduce new monomials.
   *)
  let num_rounds = ref 1 in
  let rec closure cone lattice =
    let (cone', lattice') = cutting_plane_operator cone lattice in
    if PolynomialCone.leq cone' cone then
      begin
        L.logf "regular_cutting_plane_closure: closure took %d rounds@;" !num_rounds;
        (cone', lattice')
      end
    else
      begin
        L.logf "regular_cutting_plane_closure: closure round %d@;" !num_rounds;
        num_rounds := !num_rounds + 1;
        closure cone' lattice'
      end
  in
  let polylattice = polylattice_spanned_by (PolynomialCone.get_ideal polynomial_cone) lattice_polys in
  let (final_cone, final_lattice) =
    match polylattice with
    | Some polylattice -> closure polynomial_cone polylattice
    | None ->
       let full_ring = PolynomialCone.trivial in
       (full_ring, empty_polylattice (PolynomialCone.get_ideal full_ring))
  in
  L.logf "regular_cutting_plane_closure: concluded, closure is:@;  @[%a@]@;"
    (PolynomialCone.pp pp_dim)
    final_cone;
  (final_cone, final_lattice)
<|MERGE_RESOLUTION|>--- conflicted
+++ resolved
@@ -4,11 +4,6 @@
 
 module L = Log.Make(struct let name = "srk.polynomialConeCpClosure" end)
 
-<<<<<<< HEAD
-=======
-(* let _ = Log.set_verbosity_level "srk.polynomialConeCpClosure" `trace *)
-
->>>>>>> 251ca7e7
 module MonomialSet = BatSet.Make(Monomial)
 
 let pp_dim = PrettyPrint.pp_numeric_dim "x"
