(** Wedge abstract domain.  A wedge corresponds to a conjunction of equations
    and inequations over a vocabulary that includes addition, multiplication,
    exponentiation, logarithm, division, and modulo. *)
open Syntax
module V = Linear.QQVector
module M = Linear.QQMatrix
module Z = Linear.ZZVector
type transformer =
  { a : Z.t;
<<<<<<< HEAD
   b : V.t }
        [@@deriving ord, show]
=======
    b : V.t }
[@@deriving ord, show]
>>>>>>> 48899021


module TSet : BatSet.S with type elt = transformer

type vas = TSet.t

type 'a t = { v : vas; alphas : M.t list; invars : 'a formula list; invarmaxk : bool}

val gamma : 'a context ->  'a t -> (symbol * symbol) list -> 'a formula

val abstract : ?exists:(symbol -> bool) -> 
  'a context ->
  (symbol * symbol) list -> 
  'a formula ->
  'a t

val pp : 'a context -> (symbol * symbol) list -> Format.formatter -> 'a t -> unit

val exp : 'a context -> (symbol * symbol) list -> 'a term -> 'a t -> 'a formula

<<<<<<< HEAD
 val join : 'a context -> (symbol * symbol) list -> 'a t -> 'a t -> 'a t
  val widen : 'a context -> (symbol * symbol) list -> 'a t -> 'a t -> 'a t
  val equal : 'a context -> (symbol * symbol) list -> 'a t -> 'a t -> bool
val remove_row: 'a t -> int -> int -> 'a t
val postify : 'a context -> (symbol * symbol) list -> 'a formula -> 'a formula
val map_terms : 'a context -> symbol list -> 'a term list
val exp_base_helper : 'a context -> (symbol * Symbol.Map.key) list -> 'a term -> M.t list -> transformer list -> 'a formula list -> bool -> bool -> 
  'a formula * (('a term list * (('a, 'b) expr * Z.dim) list * ('a, 'c) expr * ('a, 'd) expr) list * 'a term list list * ('a, 'e) expr list *
                ('a, 'f) expr list * ('a, 'g) expr list)
                                                             
=======
val join : 'a context -> (symbol * symbol) list -> 'a t -> 'a t -> 'a t
val widen : 'a context -> (symbol * symbol) list -> 'a t -> 'a t -> 'a t
val equal : 'a context -> (symbol * symbol) list -> 'a t -> 'a t -> bool
val postify : 'a context -> (symbol * symbol) list -> 'a formula -> 'a formula
val map_terms : 'a context -> symbol list -> 'a term list
val exp_base_helper : 'a context -> (symbol * Symbol.Map.key) list -> 'a term ->
  M.t list -> transformer list -> 'a formula list -> bool -> 
  'a formula * (('a term list * (('a, 'b) expr * Z.dim) list * ('a, 'c) expr * ('a, 'd) expr)
                  list * 'a term list list * ('a, 'e) expr list)

>>>>>>> 48899021
val create_exp_positive_reqs : 'a context -> 'a term list list -> 'a formula
val preify : 'a context -> (symbol * symbol) list -> ('a, 'b) expr -> ('a, 'b) expr
val postify : 'a context -> (symbol * symbol) list -> ('a, 'b) expr -> ('a, 'b) expr 

val unify : M.t list -> M.t
<<<<<<< HEAD
val ident_matrix : 'a context -> (symbol * symbol) list -> M.t

val exp_other_reset : 'a context -> 'a term -> 'a term list -> 'a term list list -> int -> 'a formula

module Mdvass : sig
  module Int = SrkUtil.Int
  module VassGraph : sig
    type t = vas array array

    module V = Int
  end
    type 'a t
  val pp : 'a context -> (symbol * symbol) list -> Format.formatter -> 'a t -> unit
  val exp : 'a context -> (symbol * symbol) list -> 'a term -> 'a t -> 'a formula
  val join : 'a context -> (symbol * symbol) list -> 'a t -> 'a t -> 'a t
  val widen : 'a context -> (symbol * symbol) list -> 'a t -> 'a t -> 'a t
  val equal : 'a context -> (symbol * symbol) list -> 'a t -> 'a t -> bool
  val abstract : ?exists:(symbol -> bool) ->
    'a context ->
    (symbol * symbol) list ->
    'a formula ->
    'a t
  val get_intersect_cube_labeling : 'a context -> 'a formula -> (symbol -> bool) -> (symbol * symbol) list -> ('a formula) array
  val compute_edges : 'a context -> vas -> (symbol * symbol) list -> M.t list -> ('a formula) array -> ('a formula) -> vas array array
  val create_n_vars : 'a context -> int -> symbol list -> string -> symbol list
  val exp_nvars_eq_loop_counter : 'a context -> 'a term list -> 'a term -> 'a formula
  val exp_kvarst_less_nvarst : 'a context -> 'a term list -> 'a term list list -> 'a formula
  val get_reachable_trans : VassGraph.t -> (TSet.t * VassGraph.V.t list) array
  val exp_post_conds_on_transformers : 'a context -> 'a formula array ->
           (int * transformer * int) list ->
           (TSet.t * 'b) array -> 'a term list ->
           M.t list -> (symbol * symbol) list -> 'a term -> 'a formula
  val create_es_et : 'a context -> int -> (('a, 'b) expr * ('a, 'c) expr) list
  val exp_consv_of_flow : 'a context -> 'a term list array -> 'a term list array -> ('a term * 'a term) list -> 'a formula
  val exp_one_in_out_flow : 'a context -> ('a term * 'a term) list -> 'a term list -> 'a formula
  val exp_each_ests_one_or_zero : 'a context -> ('a term * 'a term) list -> 'a formula
  val exp_pre_post_conds : 'a context -> ('a term * 'a term) list -> 'a formula array -> (symbol * symbol) list -> 'a formula
  val exp_consv_of_flow_new : 'a context -> int list array -> int list array -> ('a term * 'a term) list -> 'a term list -> int -> 'a formula
=======
val ident_matrix_syms : 'a context -> (symbol * symbol) list -> M.t
val ident_matrix_real : int -> M.t 
val exp_other_reset : 'a context -> 'a term -> 'a term list -> 'a term list list -> int -> 'a formula
val term_list : 'a context -> M.t list -> (symbol * Symbol.Map.key) list -> (('a, typ_arith) expr * 'a term) list
val gamma_transformer : 'a context -> ('a term * 'a term) list -> transformer -> 'a formula
val alpha_hat  : 'a context -> 'a formula -> ('b * symbol) list -> (Symbol.Map.key * symbol) list -> 'a formula list -> bool -> 'c t
val coproduct : 'b -> 'c t -> 'd t -> 'a t
val mk_bottom : 'a context -> ('b * symbol) list -> 'c t
val coprod_use_image : TSet.t -> M.t list -> TSet.t
val coprod_find_images : M.t list -> M.t list -> Linear.QQMatrix.t list * Linear.QQMatrix.t list * M.t list
val find_invariants : 'a context -> (symbol * symbol) list -> 'a formula -> 'a formula * 'a formula list * bool
module Mdvass : sig
  module Int = SrkUtil.Int
  type 'a t
  val compute_edges : 'a context -> vas -> (symbol * symbol) list -> M.t list -> ('a formula) array -> ('a formula) -> vas array array
>>>>>>> 48899021
end<|MERGE_RESOLUTION|>--- conflicted
+++ resolved
@@ -7,13 +7,8 @@
 module Z = Linear.ZZVector
 type transformer =
   { a : Z.t;
-<<<<<<< HEAD
-   b : V.t }
-        [@@deriving ord, show]
-=======
     b : V.t }
 [@@deriving ord, show]
->>>>>>> 48899021
 
 
 module TSet : BatSet.S with type elt = transformer
@@ -34,18 +29,6 @@
 
 val exp : 'a context -> (symbol * symbol) list -> 'a term -> 'a t -> 'a formula
 
-<<<<<<< HEAD
- val join : 'a context -> (symbol * symbol) list -> 'a t -> 'a t -> 'a t
-  val widen : 'a context -> (symbol * symbol) list -> 'a t -> 'a t -> 'a t
-  val equal : 'a context -> (symbol * symbol) list -> 'a t -> 'a t -> bool
-val remove_row: 'a t -> int -> int -> 'a t
-val postify : 'a context -> (symbol * symbol) list -> 'a formula -> 'a formula
-val map_terms : 'a context -> symbol list -> 'a term list
-val exp_base_helper : 'a context -> (symbol * Symbol.Map.key) list -> 'a term -> M.t list -> transformer list -> 'a formula list -> bool -> bool -> 
-  'a formula * (('a term list * (('a, 'b) expr * Z.dim) list * ('a, 'c) expr * ('a, 'd) expr) list * 'a term list list * ('a, 'e) expr list *
-                ('a, 'f) expr list * ('a, 'g) expr list)
-                                                             
-=======
 val join : 'a context -> (symbol * symbol) list -> 'a t -> 'a t -> 'a t
 val widen : 'a context -> (symbol * symbol) list -> 'a t -> 'a t -> 'a t
 val equal : 'a context -> (symbol * symbol) list -> 'a t -> 'a t -> bool
@@ -56,52 +39,11 @@
   'a formula * (('a term list * (('a, 'b) expr * Z.dim) list * ('a, 'c) expr * ('a, 'd) expr)
                   list * 'a term list list * ('a, 'e) expr list)
 
->>>>>>> 48899021
 val create_exp_positive_reqs : 'a context -> 'a term list list -> 'a formula
 val preify : 'a context -> (symbol * symbol) list -> ('a, 'b) expr -> ('a, 'b) expr
 val postify : 'a context -> (symbol * symbol) list -> ('a, 'b) expr -> ('a, 'b) expr 
 
 val unify : M.t list -> M.t
-<<<<<<< HEAD
-val ident_matrix : 'a context -> (symbol * symbol) list -> M.t
-
-val exp_other_reset : 'a context -> 'a term -> 'a term list -> 'a term list list -> int -> 'a formula
-
-module Mdvass : sig
-  module Int = SrkUtil.Int
-  module VassGraph : sig
-    type t = vas array array
-
-    module V = Int
-  end
-    type 'a t
-  val pp : 'a context -> (symbol * symbol) list -> Format.formatter -> 'a t -> unit
-  val exp : 'a context -> (symbol * symbol) list -> 'a term -> 'a t -> 'a formula
-  val join : 'a context -> (symbol * symbol) list -> 'a t -> 'a t -> 'a t
-  val widen : 'a context -> (symbol * symbol) list -> 'a t -> 'a t -> 'a t
-  val equal : 'a context -> (symbol * symbol) list -> 'a t -> 'a t -> bool
-  val abstract : ?exists:(symbol -> bool) ->
-    'a context ->
-    (symbol * symbol) list ->
-    'a formula ->
-    'a t
-  val get_intersect_cube_labeling : 'a context -> 'a formula -> (symbol -> bool) -> (symbol * symbol) list -> ('a formula) array
-  val compute_edges : 'a context -> vas -> (symbol * symbol) list -> M.t list -> ('a formula) array -> ('a formula) -> vas array array
-  val create_n_vars : 'a context -> int -> symbol list -> string -> symbol list
-  val exp_nvars_eq_loop_counter : 'a context -> 'a term list -> 'a term -> 'a formula
-  val exp_kvarst_less_nvarst : 'a context -> 'a term list -> 'a term list list -> 'a formula
-  val get_reachable_trans : VassGraph.t -> (TSet.t * VassGraph.V.t list) array
-  val exp_post_conds_on_transformers : 'a context -> 'a formula array ->
-           (int * transformer * int) list ->
-           (TSet.t * 'b) array -> 'a term list ->
-           M.t list -> (symbol * symbol) list -> 'a term -> 'a formula
-  val create_es_et : 'a context -> int -> (('a, 'b) expr * ('a, 'c) expr) list
-  val exp_consv_of_flow : 'a context -> 'a term list array -> 'a term list array -> ('a term * 'a term) list -> 'a formula
-  val exp_one_in_out_flow : 'a context -> ('a term * 'a term) list -> 'a term list -> 'a formula
-  val exp_each_ests_one_or_zero : 'a context -> ('a term * 'a term) list -> 'a formula
-  val exp_pre_post_conds : 'a context -> ('a term * 'a term) list -> 'a formula array -> (symbol * symbol) list -> 'a formula
-  val exp_consv_of_flow_new : 'a context -> int list array -> int list array -> ('a term * 'a term) list -> 'a term list -> int -> 'a formula
-=======
 val ident_matrix_syms : 'a context -> (symbol * symbol) list -> M.t
 val ident_matrix_real : int -> M.t 
 val exp_other_reset : 'a context -> 'a term -> 'a term list -> 'a term list list -> int -> 'a formula
@@ -117,5 +59,4 @@
   module Int = SrkUtil.Int
   type 'a t
   val compute_edges : 'a context -> vas -> (symbol * symbol) list -> M.t list -> ('a formula) array -> ('a formula) -> vas array array
->>>>>>> 48899021
 end