--- conflicted
+++ resolved
@@ -97,12 +97,8 @@
       | (OP_LT, [s; t]) -> alg (`Atom (`Lt, s, t))
       | (OP_GT, [s; t]) -> alg (`Atom (`Lt, t, s))
       | (OP_ITE, [cond; s; t]) -> alg (`Ite (cond, s, t))
-<<<<<<< HEAD
       | (OP_IS_INT, [s]) -> alg (`IsInt [s])
-      | (OP_XOR, xs) ->
-=======
       | (OP_DISTINCT, xs) ->
->>>>>>> 0198f983
         let rec exclusive acc = function
           | y::ys ->
             exclusive
@@ -114,15 +110,12 @@
           | [] -> acc
         in
         alg (`And (exclusive [alg (`Or xs)] xs))
-<<<<<<< HEAD
-=======
       | (OP_XOR, xs) ->
         let xor x y =
           alg (`Or [alg (`And [alg (`Not x); y]);
                     alg (`And [x; alg (`Not y)])])
         in
         BatList.reduce xor xs
->>>>>>> 0198f983
 
       | (_, _) -> invalid_arg ("eval: unknown application: "
                                ^ (Expr.to_string ast))
