--- conflicted
+++ resolved
@@ -209,9 +209,6 @@
         match Formula.destruct srk ind with
         | `Proposition (`App (sym, [])) -> Symbol.Map.find sym indicator_map
         | _ -> assert false)
-<<<<<<< HEAD
-      core
-=======
       core
 
 exception Nonlinear (* not exported *)
@@ -268,5 +265,4 @@
     (match go term with
      | `Lin (a, b) -> Some (a, mk_add srk b)
      | `Real k -> Some (QQ.zero, mk_real srk k))
-  with Nonlinear -> None
->>>>>>> 209c0b65
+  with Nonlinear -> None