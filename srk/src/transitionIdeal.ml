open BatPervasives

module I = Polynomial.Rewrite
module V = Linear.QQVector
module QQMatrix = Linear.QQMatrix
module QQXs = Polynomial.QQXs
module Monomial = Polynomial.Monomial
module PLM = Lts.PartialLinearMap

include Log.Make(struct let name = "Srk.TransitionIdeal" end)

(* Transition ideals.  Variables in [0 .. dim -1] correspond to pre-state
   variables, and variables in [ dim .. 2*dim - 1] correspond to post-state
   variables. *)
type t =
  { dim : int
  ; ideal : I.t }

let _pp_numeric_dim base formatter i =
  Format.fprintf formatter "%s_{%d}" base i

type polynomial_map = QQXs.t array

let get_ideal t = t.ideal
let get_dim t = t.dim

let compose_polynomial_map f g = Array.map (QQXs.substitute (Array.get g)) f

let make dim ideal = { dim; ideal }

let equal ti1 ti2 =
  ti1.dim = ti2.dim && (I.equal ti1.ideal ti2.ideal)

let pp pp_dim formatter ti =
  let pp_dim' formatter i =
    if i = 2*ti.dim then Format.fprintf formatter "K"
    else if i < ti.dim then pp_dim formatter i
    else Format.fprintf formatter "%a'" pp_dim (i - ti.dim)
  in
  I.pp pp_dim' formatter ti.ideal

(* Matrix-polynomial vector multiplication.  Assumes that the columns of m are
   a subset of {0,...,|polyvec|-1}. *)
let matrix_polyvec_mul m polyvec =
  Array.init (QQMatrix.nb_rows m) (fun i ->
      BatEnum.fold (fun p (coeff, j) ->
          QQXs.add p (QQXs.scalar_mul coeff polyvec.(j)))
        QQXs.zero
        (V.enum (QQMatrix.row i m)))

let compose ti1 ti2 =
  if ti1.dim != ti2.dim then
    invalid_arg "Cannot compose transition ideals of unequal dimension";
  let dim = ti1.dim in
  let a_shift =
    I.generators ti1.ideal
    |> List.map (QQXs.substitute (fun x ->
        if x < dim then QQXs.of_dim (x + 2*dim)
        else QQXs.of_dim x))
  in
  let b_shift =
    I.generators ti2.ideal
    |> List.map (QQXs.substitute (fun x ->
        if x >= dim then QQXs.of_dim (x + dim)
        else QQXs.of_dim x))
  in
  let elim_ord =
    Monomial.block
      [(fun x -> x >= 2 * dim); (fun x -> x >= dim)]
      Monomial.degrevlex
  in
  let ideal = 
    I.mk_rewrite elim_ord (a_shift@b_shift)
    |> I.grobner_basis
    |> I.restrict (fun m ->
        BatEnum.for_all (fun (d, _) -> d < 2 * dim) (Monomial.enum m))
  in
  { dim; ideal }

let domain t =
  let elim_ord =
    Monomial.block [(fun x -> x >= t.dim)] Monomial.degrevlex
  in
  let prestate m =
    BatEnum.for_all (fun (d, _) -> d < t.dim) (Monomial.enum m)
  in
  I.restrict prestate (I.reorder_groebner elim_ord t.ideal)

let invariant_domain t =
  let elim_ord =
    Monomial.block [(fun x -> x >= t.dim)] Monomial.degrevlex
  in
  let postify =
    QQXs.substitute (fun x -> QQXs.of_dim (x + t.dim))
  in
  let prestate m =
    BatEnum.for_all (fun (d, _) -> d < t.dim) (Monomial.enum m)
  in
  let rec loop dom transition_ideal =
    if dom = [] then
      I.restrict prestate transition_ideal
    else
      let transition_ideal' =
        List.fold_left (fun ti p ->
            I.add_saturate ti (postify p))
          transition_ideal
          dom
      in
      let dom' =
        List.filter (fun p ->
            not (QQXs.equal (I.reduce transition_ideal p) QQXs.zero))
          (I.generators (I.restrict prestate transition_ideal'))
      in
      loop dom' transition_ideal'
  in
  let transition_ideal = I.reorder_groebner elim_ord t.ideal in
  loop (I.generators (I.restrict prestate transition_ideal)) transition_ideal

let iteration_sequence t =
  let elim_ord =
    Monomial.block
      [(fun x -> x >= 2 * t.dim); (fun x -> x >= t.dim)]
      Monomial.degrevlex
  in
  let shift_left =
    I.generators t.ideal
    |> List.map (QQXs.substitute (fun x ->
        if x < t.dim then QQXs.of_dim (x + 2*t.dim)
        else QQXs.of_dim x))
  in
  let prestate m =
    BatEnum.for_all (fun (d, _) -> d < t.dim) (Monomial.enum m)
  in
  let transition m =
    BatEnum.for_all (fun (d, _) -> d < 2*t.dim) (Monomial.enum m)
  in
  let rec fix it =
    let shift_right =
      I.generators it.ideal
      |> List.map (QQXs.substitute (fun x ->
          if x >= t.dim then QQXs.of_dim (x + t.dim)
          else QQXs.of_dim x))
    in
    let ideal' =
      List.fold_left (fun rewrite p ->
          I.add_saturate rewrite p)
        (I.grobner_basis (I.mk_rewrite elim_ord shift_right))
        shift_left
      |> I.restrict transition
    in
    let dom = I.restrict prestate ideal' in
    if I.subset dom it.ideal then
      ([it], dom)
    else
      let (seq, stable) = fix { dim = t.dim; ideal = ideal' } in
      (it::seq, stable)
  in
  fix t

(* Are most coefficients of a vector negative? *)
let is_vector_negative vec =
  let sign =
    BatEnum.fold (fun sign (coeff,_) ->
        if QQ.lt coeff QQ.zero then sign - 1
        else sign + 1)
      0
      (V.enum vec)
  in
  sign < 0

let inverse_image ti map =
  let dom_dim = Array.length map in
  (* Shift transition ideal to auxiliary vocabulary
       [2*dom_dim .. 2*dom_dim + 2*dim - 1] 
     Then we add on the polynomials
       x_i - p_i(x_{2*dom_dim},...,x_{2*dom_dim+dim-1})
       x_{i+dom_dim} - p_i(x_{2*dom_dim+dim},...,x_{2*dom_dim+2*dim-1}
     and eliminate the auxiliary vocabulary.
  *)
  let elim_ord =
    Monomial.block
      [(fun x -> x >= 2 * dom_dim)]
      Monomial.degrevlex
  in

  (* Shift into auxiliary [2 * dom_dim ... 2 * dom_dim + 2*dim - 1] vocab *)
  let shift =
    QQXs.substitute (fun x -> QQXs.of_dim (x + 2 * dom_dim))
  in
  (* Shift into post-state of auxiliary vocabulary *)
  let shift_post =
    QQXs.substitute (fun x -> QQXs.of_dim (x + 2 * dom_dim + ti.dim))
  in
  let translation_ideal =
    BatArray.fold_lefti (fun ideal i p ->
        let pre_tr = QQXs.sub (QQXs.of_dim i) (shift p) in
        let post_tr = QQXs.sub (QQXs.of_dim (i + dom_dim)) (shift_post p) in
        I.add_saturate (I.add_saturate ideal pre_tr) post_tr)
      (I.grobner_basis (I.mk_rewrite elim_ord (List.map shift (I.generators ti.ideal))))
      map
  in
  let in_target m =
    BatEnum.for_all (fun (d, _) -> d < 2 * dom_dim) (Monomial.enum m)
  in
  { dim = dom_dim 
  ; ideal = I.restrict in_target translation_ideal }

let image ti map dim =
  let post_map =
    Array.map (QQXs.substitute (fun i -> QQXs.of_dim (i + dim))) map
  in
  let inv_image =
    QQXs.substitute (fun i ->
        if i < ti.dim then map.(i)
        else post_map.(i - ti.dim))
  in
  let ideal =
    I.mk_rewrite Monomial.degrevlex (List.map inv_image (I.generators ti.ideal))
    |> I.grobner_basis
  in
  { dim; ideal }

let of_tf_polynomials polynomials tr_symbols =
  let dim = List.length tr_symbols in
  let shift i =
    if i < 0 then QQXs.of_dim i
    else QQXs.of_dim (i + (2 * dim))
  in
  let tr m =
    BatEnum.for_all (fun (d, _) -> d < 2*dim) (Monomial.enum m)
  in
  let elim_ord =
    Monomial.block [(fun x -> x >= 2 * dim)] Monomial.degrevlex
  in
  let eq i p = QQXs.add_term (QQ.of_int (-1)) (Monomial.singleton i 1) p in
  let ideal =
    BatList.fold_lefti (fun defs i (s,s') ->
        let pre = eq i (shift (Syntax.int_of_symbol s)) in
        let post = eq (i + dim) (shift (Syntax.int_of_symbol s')) in
        pre::post::defs)
      (List.map (QQXs.substitute shift) polynomials)
      tr_symbols
    |> I.mk_rewrite elim_ord
    |> I.grobner_basis
    |> I.restrict tr
  in
  { dim; ideal }

(* Solvable polynomial maps **********************************************************)
  
type block =
  { blk_transform : QQ.t array array;
    blk_add : QQXs.t array }

(* A solvable polynomial map is a list of blocks representing a function
   x_1' = A_1*x_1 + p_1()
   x_2' = A_2*x_2 + p_2(x_1)
   ...
   x_m' = A_m*x_m + p_m(x_1,...,x_{m-1})

   where each A_i is a rational matrix and each p_i is a vector of
   polynomials over the variables of lower blocks. *)
type solvable_polynomial = block list

(* Candidate solvable equation *)
type solvable_eq =
  { pre : V.t
  ; post : V.t
  ; add : QQXs.t }

let negate_solvable_eq eq =
  { pre = V.negate eq.pre
  ; post = V.negate eq.post
  ; add = QQXs.negate eq.add }

(* Given a polynomial p(x,x',z) [x occupies dimension 0 .. dim-1, x' occupies
   dim .. 2*dim - 1, and z is the rest], rewrite p = 0 in the form
     ax := bx + q(z)
   (Note: post is translated to the pre vocabulary) *)
let format_as_solvable_eq dim p =
  let enum = QQXs.enum p in
  let rec go eq =
    match BatEnum.get enum with
    | None -> Some eq
    | Some (coeff, m) ->
      match Monomial.destruct_var m with
      | Some d ->
        if d < dim then (* pre-state var *)
          go { eq with pre = V.add_term coeff d eq.pre }
        else if d < 2*dim then (* post-state var *)
          go { eq with post = V.add_term (QQ.negate coeff) (d - dim) eq.post }
        else
          go { eq with add = QQXs.add_term coeff m eq.add }
      | None ->
        let in_sim =
          BatEnum.for_all (fun (d, _) -> d >= 2*dim) (Monomial.enum m)
        in
        if in_sim then
          go { eq with add = QQXs.add_term coeff m eq.add }
        else
          None
  in
  go { pre = V.zero; post = V.zero; add = QQXs.zero }

let _solvable_witness abstract_dlts ti =
  let elim =
    Monomial.block [(fun x -> x < 2*ti.dim)] Monomial.degrevlex
  in
  let generators = I.generators ti.ideal
  in
  (* sim is a simulation from ti to sp
     sp is a solvability witness for previous strata
     Rewrite contains:
        x_{i+2*dim} - sim.(i) for each i
        -ax' + bx + q(x)
  *)
  let extract_stratum worklist rewrite =
    let build (mA, mB, pvc, i, rest) p =
      let p = I.reduce rewrite p in
      (* Rewrite p = 0 as ax' = bx + q(z) *)
      match format_as_solvable_eq ti.dim p with
      | None -> (mA, mB, pvc, i, p::rest)
      | Some eq ->
        if QQXs.is_zero p then
          (mA, mB, pvc, i, rest)
        else
          (* Improve readability by negating pre/post/q if most coefficients in
             pre are negative. *)
          let eq =
            if is_vector_negative eq.pre then negate_solvable_eq eq else eq
          in
          (QQMatrix.add_row i eq.post mA,
           QQMatrix.add_row i eq.pre mB,
           eq.add::pvc,
           i+1,
           p::rest)
    in
    let (mA, mB, pvc, _, rest) =
      List.fold_left build (QQMatrix.zero, QQMatrix.zero, [], 0, []) worklist
    in
    let pvc = List.rev pvc in
    let (dlts, mT) = abstract_dlts (mA, mB) in
    (* Ax' = Bx ==> Tx' = DTx; find S such that SA = T, SB = DT, so that we
       can compute the additive vector of the stratum as S*pvc. *)
    let mS =
      let mD = QQMatrix.mul (PLM.map dlts) mT in
      match Lts.containment_witness (mA,mB) (mT,mD) with
      | Some k -> k
      | None -> assert false
    in
    let mA = mT in
    let mB = PLM.map dlts in
    let add = matrix_polyvec_mul mS (Array.of_list pvc) in
    (* Translate additive vector into the target vocabulary *)
    for i = 0 to (Array.length add) - 1; do
      add.(i) <- QQXs.substitute (fun j -> QQXs.of_dim (j - (2*ti.dim))) add.(i)
    done;
    (mA, mB, add, rest)
  in
  let rec fix worklist sp sim rewrite target_dim =
    let (mA, mB, blk_add, rest) = extract_stratum worklist rewrite in
    let size = Array.length blk_add in
    if size = 0 then
      (sp, sim)
    else
      let blk_transform = QQMatrix.dense_of mB size size in
      let block = { blk_transform; blk_add } in
      let sp = block :: sp in
      let sim = mA :: sim in
      let mBA = QQMatrix.mul mB mA in
      let rewrite =
        BatEnum.fold (fun rewrite i ->
            (* x_{i + target_dim} = sim.(i) *)
            let sim_row = QQXs.of_vec (QQMatrix.row i mA) in
            let p = 
              QQXs.add_term
                (QQ.of_int (-1))
                (Monomial.singleton (target_dim + i) 1)
                sim_row
            in
            let post_neg_sim =
              QQXs.substitute (fun j -> QQXs.negate (QQXs.of_dim (j + ti.dim))) sim_row
            in
            let q = 
              QQXs.add
                post_neg_sim
                (QQXs.add
                   (QQXs.of_vec (QQMatrix.row i mBA))
                   (QQXs.substitute
                      (fun j -> QQXs.of_dim (j + (2*ti.dim)))
                      blk_add.(i)))
            in
            I.add_saturate (I.add_saturate rewrite p) q)
          rewrite
          (0 -- (size - 1))
      in
      fix rest sp sim rewrite (target_dim + size)
  in
  let (witness, sim) = 
    fix generators [] [] (I.mk_rewrite elim []) (2*ti.dim)
  in
  let size =
    List.fold_left (fun size sim -> size + (QQMatrix.nb_rows sim)) 0 sim
  in
  let flat_sim = Array.make size QQXs.zero in
  let rec populate = function
    | [] -> 0
    | (x::xs) ->
      let index = populate xs in
      BatEnum.iter
        (fun (i, row) ->
           flat_sim.(i + index) <- QQXs.of_vec row)
        (QQMatrix.rowsi x);
      (index + (QQMatrix.nb_rows x))
  in
  ignore (populate sim);
  (List.rev witness, flat_sim)

let solvable_witness = _solvable_witness Lts.determinize

let periodic_rational_solvable_witness =
  let abstract_dlts (mA, mB) =
    let (dlts, mD) = Lts.determinize (mA, mB) in
    let (dlts, mP) =
      Lts.periodic_rational_spectrum_reflection dlts (QQMatrix.nb_rows mD)
    in
    (dlts, QQMatrix.mul mP mD)
  in
  _solvable_witness abstract_dlts

let solvable_reflection ti =
  let (witness, sim) = solvable_witness ti in
  (inverse_image ti sim, sim, witness)


let ultimately_solvable_reflection ti =
  let rec loop sim ti =
    let dom = invariant_domain ti in
    let ti_dom =
      { ti with ideal = List.fold_left I.add_saturate ti.ideal (I.generators dom) }
    in
    let (witness, sim') = solvable_witness ti_dom in
    let ti' = inverse_image ti sim' in
    if ti.dim = ti'.dim then
      (ti', compose_polynomial_map sim' sim, witness)
    else
      loop (compose_polynomial_map sim' sim) ti'
  in
  let id = Array.init ti.dim (fun i -> QQXs.of_dim i) in
  loop id ti

<<<<<<< HEAD



(** Produce a formatted string representing the matrix recurrence *)
let pp_mat_rec f (matrix, offset, add) = 
  let primed_str = Array.init (Array.length matrix) (fun i -> "x_" ^ (string_of_int (i+offset)) ^ "'") in
  let unprimed_str = Array.init (Array.length matrix) (fun i -> "x_" ^ (string_of_int (i+offset))) in
  let add_str = Array.map (SrkUtil.mk_show (QQXs.pp (fun fo d -> Format.fprintf fo "x_%d" d))) add in
  let matrix_str = Array.map (fun x -> Array.map QQ.show x) matrix in
  let length_of_biggest_primed = Array.fold_left (fun a b -> max a (String.length b)) 0 primed_str in
  let length_of_biggest_unprimed = Array.fold_left (fun a b -> max a (String.length b)) 0 unprimed_str in
  let length_of_biggest_add = Array.fold_left (fun a b -> max a (String.length b)) 0 add_str in
  let lens_with_format_list = 
    List.init (Array.length matrix) (
      fun i ->
        let len = Array.fold_left (
          fun maxi r ->
            max maxi (String.length r.(i))
            ) (-1) matrix_str in
        Scanf.format_from_string ("%" ^ (string_of_int (len+1)) ^ "s") "%s"
    ) in
  let primed_form = Scanf.format_from_string ("| %" ^ string_of_int length_of_biggest_primed ^ "s |") "%s" in
  let unprimed_form = Scanf.format_from_string ("| %" ^ string_of_int length_of_biggest_unprimed ^ "s |") "%s" in
  let add_form = Scanf.format_from_string ("| %" ^ string_of_int length_of_biggest_add ^ "s |") "%s" in
  let pp_row f i = 
    Format.pp_open_box f 0;
    Format.fprintf f primed_form primed_str.(i);
    if i = ((Array.length matrix_str)/2) then
      Format.fprintf f "%3s" " = "
    else
      Format.fprintf f "%3s" "";
    let row_lis = Array.to_list (Array.get matrix_str i) in
    Format.pp_print_string f "|";
    List.iter2 (fun form value -> Format.fprintf f form value) lens_with_format_list row_lis;
    Format.pp_print_string f " |";
    if i = ((Array.length matrix_str)/2) then
      Format.fprintf f "%3s" " * "
    else
      Format.fprintf f "%3s" "";
    Format.fprintf f unprimed_form unprimed_str.(i);
    if i = ((Array.length matrix_str)/2) then
      Format.fprintf f "%3s" " + "
    else
      Format.fprintf f "%3s" "";
    Format.fprintf f add_form add_str.(i);
    Format.pp_close_box f ();
    Format.pp_print_space f ()
  in
  Format.pp_open_vbox f 0;
  Array.iteri (fun i _ -> pp_row f i) matrix;
  Format.pp_print_newline f ();
  Format.pp_close_box f ()

let pp_sp f sp = 
  let _ = List.fold_left (
    fun (i, offset) (blk : block) ->
      Format.fprintf f "@[Block %d : %a@]" i pp_mat_rec (blk.blk_transform, offset, blk.blk_add);
      (i+1, offset + (Array.length blk.blk_transform))      
      ) (1, 0) sp in
  ()
=======
let universal_degree_limited ti degree =
  let mk_polynomial m = QQXs.of_list [QQ.one, m] in
  let sim =
    BatEnum.append
      ((0--(ti.dim-1)) /@ QQXs.of_dim)
      (Monomial.enum_monomials (0--(ti.dim-1)) degree /@ mk_polynomial)
    |> BatArray.of_enum
  in
  (inverse_image ti sim, sim)

let mem ti p = QQXs.is_zero (I.reduce ti.ideal p)

module MonomialMap = Map.Make(Monomial)
let affine_degree_limited ti degree =
  (*  assert (I.get_monomial_ordering ti.ideal == Monomial.degrevlex);*)
  let module QQXsSpace =
    Linear.MakeLinearSpace
      (QQ)
      (Monomial)
      (struct
        include QQXs
        let split_leading p =
          if QQXs.is_zero p then
            None
          else
            let (coeff, m, rest) = QQXs.split_leading Monomial.degrevlex p in
            Some (m, coeff, rest)
        let pp = QQXs.pp (_pp_numeric_dim "x")
      end)
  in
  let monomials =
    BatEnum.append
      ((0--(ti.dim-1)) /@ (fun i -> Monomial.singleton i 1))
      (Monomial.enum_monomials (0--(ti.dim-1)) degree)
  in
  let sim =
    BatEnum.clone monomials
    /@ (fun m -> QQXs.of_list [QQ.one, m])
    |> BatArray.of_enum
  in
  let postify_monomial m =
    Monomial.enum m
    /@ (fun (dim, pow) -> (dim + ti.dim, pow))
    |> Monomial.of_enum
  in
  let postify = QQXs.substitute (fun i -> QQXs.of_dim (i + ti.dim)) in

  (* Space generated by { p - red_G(p) : p in pure monomials }, where "pure
     monomials" are monomials of degree <= the given bound over all pre-state
     variables or all post-state variables *)
  let nf_space =
    BatArray.fold_left (fun space m ->
        let add_reduce_monomial p space =
          let reduce = QQXs.sub (I.reduce ti.ideal p) p in
          if QQXs.is_zero reduce then space
          else QQXsSpace.add reduce space
        in
        add_reduce_monomial m (add_reduce_monomial (postify m) space))
      QQXsSpace.zero
      sim
  in
  (* Intersect nf_space with space generated by pure monomials.  Represents
     all affine equations among pure monomials belongingt to the input
     ideal. *)
  let pure_nf_space =
    let pure_monomial_space =
      BatArray.fold_left (fun space m ->
          QQXsSpace.add m (QQXsSpace.add (postify m) space))
        QQXsSpace.zero
        sim
    in
    QQXsSpace.intersect nf_space pure_monomial_space
  in
  (* Translate pure monomials into target space *)
  let monomial_dim =
    BatEnum.foldi (fun i m monomial_dim ->
        MonomialMap.add m i
          (MonomialMap.add (postify_monomial m) ((Array.length sim) + i) monomial_dim))
      MonomialMap.empty
      monomials
  in
  (* Map affine combinations of pure monomials into affine terms in target space *)
  let to_target p =
    QQXs.enum p
    /@ (fun (coeff, m) ->
        if Monomial.equal m Monomial.one then (coeff, Monomial.one)
        else (coeff, Monomial.singleton (MonomialMap.find m monomial_dim) 1))
    |> QQXs.of_enum
  in
  let ideal =
    QQXsSpace.basis pure_nf_space
    /@ to_target
    |> BatList.of_enum
    |> I.mk_rewrite Monomial.degrevlex
    (* All polynomials are linear -- already a Groebner basis *)
  in
  ({ dim = Array.length sim ; ideal = ideal }, sim)
>>>>>>> a38ee8fe
<|MERGE_RESOLUTION|>--- conflicted
+++ resolved
@@ -449,7 +449,6 @@
   let id = Array.init ti.dim (fun i -> QQXs.of_dim i) in
   loop id ti
 
-<<<<<<< HEAD
 
 
 
@@ -510,7 +509,6 @@
       (i+1, offset + (Array.length blk.blk_transform))      
       ) (1, 0) sp in
   ()
-=======
 let universal_degree_limited ti degree =
   let mk_polynomial m = QQXs.of_list [QQ.one, m] in
   let sim =
@@ -607,5 +605,4 @@
     |> I.mk_rewrite Monomial.degrevlex
     (* All polynomials are linear -- already a Groebner basis *)
   in
-  ({ dim = Array.length sim ; ideal = ideal }, sim)
->>>>>>> a38ee8fe
+  ({ dim = Array.length sim ; ideal = ideal }, sim)