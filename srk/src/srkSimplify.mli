(** Formula and term simplification. *)
open Syntax

module TermPolynomial : sig
  type 'a polynomial_context
  type 'a t
  val mk_context : 'a context -> 'a polynomial_context
  val of_term : 'a polynomial_context -> 'a term -> 'a t
  val term_of : 'a polynomial_context -> 'a t -> 'a term
end

val simplify_terms_rewriter : 'a context -> 'a rewriter

val simplify_terms : 'a context -> 'a formula -> 'a formula

val simplify_term : 'a context -> 'a term -> 'a term

(** Purify function applications in a ground formula: replace each function
    application within a formula with a fresh symbol, and return both the
    resulting formula and a mapping from the fresh symbols to the terms they
    define. *)
val purify : 'a context -> 'a formula -> ('a formula * (('a,typ_fo) expr) Symbol.Map.t)

val partition_implicant : ('a formula) list -> ('a formula) list list

(** Given a list of formulas [xs], find a sublist [xs'] such that the
   conjunction of all [xs] is equivalent to conjunction of all [xs'].
   The sublist [xs'] is not guaranteed to be minimal. *)
<<<<<<< HEAD
val simplify_conjunction : 'a context -> 'a formula list -> 'a formula list
=======
val simplify_conjunction : 'a context -> 'a formula list -> 'a formula list

(** Given a term [t] and a constant symbol [x], find a coefficient [a]
   and a term [s] such that [t] is equal to [a*x + s] ([a] may be 0).
   Return [None] if this is not possible (e.g., the term [x*x]). *)
val isolate_linear : 'a context -> symbol -> 'a term -> (QQ.t * 'a term) option
>>>>>>> 209c0b65
<|MERGE_RESOLUTION|>--- conflicted
+++ resolved
@@ -26,13 +26,9 @@
 (** Given a list of formulas [xs], find a sublist [xs'] such that the
    conjunction of all [xs] is equivalent to conjunction of all [xs'].
    The sublist [xs'] is not guaranteed to be minimal. *)
-<<<<<<< HEAD
-val simplify_conjunction : 'a context -> 'a formula list -> 'a formula list
-=======
 val simplify_conjunction : 'a context -> 'a formula list -> 'a formula list
 
 (** Given a term [t] and a constant symbol [x], find a coefficient [a]
    and a term [s] such that [t] is equal to [a*x + s] ([a] may be 0).
    Return [None] if this is not possible (e.g., the term [x*x]). *)
-val isolate_linear : 'a context -> symbol -> 'a term -> (QQ.t * 'a term) option
->>>>>>> 209c0b65
+val isolate_linear : 'a context -> symbol -> 'a term -> (QQ.t * 'a term) option