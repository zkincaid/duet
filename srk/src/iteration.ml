--- conflicted
+++ resolved
@@ -707,23 +707,14 @@
     let exists = TF.exists tf in
     (* Use variable directions as candidate transition invariants *)
     let predicates =
-<<<<<<< HEAD
-      List.concat
-        (List.map (fun (x,x') ->
-=======
       List.concat (List.map (fun (x,x') ->
->>>>>>> 3ef3ee22
           let x = mk_const srk x in
           let x' = mk_const srk x' in
           [mk_lt srk x x';
            mk_lt srk x' x;
            mk_eq srk x x'])
         tr_symbols)
-<<<<<<< HEAD
-      |> invariant_transition_predicates srk exists phi tr_symbols
-=======
       |> invariant_transition_predicates srk tf
->>>>>>> 3ef3ee22
       |> BatArray.of_list
     in
     let solver = Smt.mk_solver srk in
