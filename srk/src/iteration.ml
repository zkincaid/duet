--- conflicted
+++ resolved
@@ -258,15 +258,9 @@
         Format.fprintf formatter "%a %s %a@;" (Term.pp srk) t opstring QQ.pp k);
     Format.fprintf formatter "@]"
 
-<<<<<<< HEAD
-  let abstract ?(exists=fun x -> true) srk tr_symbols phi =
-    let phi = Nonlinear.linearize srk phi in
-    let phi = rewrite srk ~down:(nnf_rewriter srk) phi in
-=======
   let abstract ?exists:(_ = fun _ -> true) srk tr_symbols phi =
     let phi = rewrite srk ~down:(nnf_rewriter srk) phi in
     let phi = Nonlinear.linearize srk phi in
->>>>>>> 3cb5784c
     let delta =
       List.map (fun (s,_) ->
           let name = "delta_" ^ (show_symbol srk s) in
