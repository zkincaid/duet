OASISFormat: 0.4
Name:        duet
Version:     0.1.3
Synopsis:    Duet program analyzer
Authors:     Zachary Kincaid
License:     GPL-3.0
Plugins:     META (0.4), StdFiles (0.4), DevFiles (0.4)
AlphaFeatures: ocamlbuild_more_args
BuildTools: ocamlbuild, ocamldoc, menhir

Library apak
  Path:             apak
  FindlibName:      apak
  Pack:             true
<<<<<<< HEAD
  Modules:          WeakDynArray, DisjointSet, Dll, Enumeration, EvalLink, ExtGraph, Fixpoint, Ka, Lattice, Log, Loop, Memo, Monoid, Pathexp, Persistent, RecGraph, Semilattice, Sese, Sig, Tagged, Putil
  BuildDepends:     ppx_deriving, ppx_deriving.show, ppx_deriving.ord, batteries, ocamlgraph
=======
  Modules:          Dll, Enumeration, EvalLink, ExtGraph, Fixpoint,Ka, Lattice, Loop, Monoid, Pathexp, Persistent, RecGraph, Semilattice, Sese, Sig, Tagged, Putil
  BuildDepends:     batteries, ppx_deriving, ppx_deriving.show, ppx_deriving.ord, ocamlgraph, Z3, mathsat, ark
>>>>>>> aa411b5e
  Install:          false
  XMETADescription: Algebraic Program Analysis Kit

Executable test_apak
  Build$:       flag(tests)
  Path:         apak
  MainIs:       test_apak.ml
  BuildDepends: batteries, ppx_deriving, ppx_deriving.show, ppx_deriving.ord, ocamlgraph, Z3, mathsat, apron, apron.boxMPQ, apron.octMPQ, apron.polkaMPQ, ark, oUnit
  CompiledObject: native
  Install:      false

Library ark
  Path:             ark
  FindlibName:      ark
  Pack:             true
<<<<<<< HEAD
  Modules:  ArkUtil, QQ, ZZ, Syntax, Interval, Smt, ArkZ3, ArkMathsat, Linear, Polynomial, Interpretation, ArkApron, Polyhedron, ArkSimplify, Abstract, Nonlinear, CoordinateSystem, Wedge, Quantifier, Iteration, Transition, BigO
  BuildDepends:     ppx_deriving, ppx_deriving.show, ppx_deriving.ord, apak, gmp, camlidl, apron, Z3, mathsat, ocrs
=======
  Modules:  ArkUtil, Log, DisjointSet, Memo, QQ, ZZ, Syntax, Interval, Smt, ArkZ3, ArkMathsat, Linear, Polynomial, Interpretation, ArkApron, Polyhedron, ArkSimplify, Abstract, Nonlinear, CoordinateSystem, Wedge, Quantifier, Iteration, Transition, BigO
  BuildDepends:     batteries, ppx_deriving, ppx_deriving.show, ppx_deriving.ord, gmp, camlidl, apron, Z3, mathsat, ocrs
>>>>>>> aa411b5e
  Install:         false
  XMETADescription: Arithmetic Reasoning Kit

Executable test_ark
  Build$:         flag(tests)
  Path:           ark
  MainIs:         test_ark.ml
  BuildDepends:   batteries, ppx_deriving, ppx_deriving.ord, gmp, camlidl, apron, apron.boxMPQ, apron.octMPQ, apron.polkaMPQ, Z3, oUnit, mathsat, ocrs
  CompiledObject: native
  Install:        false

Library libduet
  Path:             duet
  BuildTools:       ocamlbuild
  FindlibName:      libduet
  Pack:             true
  CCOpt:            -g -rdynamic
  InternalModules:  Core, CmdLine, CfgIr, PointerAnalysis, Afg, Ast, Hlir, TranslateCbp,
                    TranslateCil
  BuildDepends:     ppx_deriving, apak, cil, cil.default-features
  Install:          false
  XMETADescription: Duet Core IR

Executable arktop
  Build$:         flag(tests)
  Path:           ark
  MainIs:         arkTop.ml
  BuildDepends:   batteries, ppx_deriving, ppx_deriving.ord, gmp, camlidl, apron, apron.boxMPQ, apron.octMPQ, apron.polkaMPQ, Z3, mathsat, ocrs
  CompiledObject: native
  Install:        false

Library pa
  Path:       pa
  Pack:       true
  FindlibName:      pa
  InternalModules:  PaSmt, PaFormula, Struct, PredicateAutomata
  BuildDepends: batteries, ppx_deriving, ppx_deriving.show, ppx_deriving.ord, ark, Z3
  Install:          false
  XMETADescription: Predicate Automata tools

Executable test_patools
  Path:         patools
  MainIs:       test_patools.ml
  BuildDepends: batteries, ppx_deriving, ppx_deriving.show, ppx_deriving.ord, ark, Z3, apron, apron.boxMPQ, apron.octMPQ, apron.polkaMPQ, pa, oUnit
  Install:      false
  CompiledObject: native

Executable patools
  Path:       patools
  BuildDepends: batteries, ppx_deriving, ppx_deriving.show, ppx_deriving.ord, ark, Z3, apron, apron.boxMPQ, apron.octMPQ, apron.polkaMPQ, pa
  MainIs: patools.ml
  CCOpt: -annot
  CompiledObject: native

Executable duet
  Path:           duet
  MainIs:         duet.ml
  BuildDepends:   batteries, ppx_deriving, ppx_deriving.show, ppx_deriving.ord, gmp, camlidl, apron, apron.boxMPQ, apron.octMPQ, apron.polkaMPQ, Z3, ark, apak, cil, cil.default-features, pa, ocrs
  CompiledObject: native
  Install:        false

Test apak
  Command:   $test_apak
  TestTools: test_apak
  run$:      flag(tests)

Test ark
  Command:   $test_ark
  TestTools: test_ark
  run$:      flag(tests)

Test patools
  Command:   $test_patools
  TestTools: test_patools
  run$:      flag(tests)

Test regression
  Command:   ./regression.sh run pa coarsen hdfg chdfg proofspace cra
  TestTools: duet
  run$:      flag(tests)

Document API
  Title: API reference for Ark
  Type: OCamlbuild (0.4)
  XOCamlbuildPath: .
  XOCamlbuildLibraries: ark, apak<|MERGE_RESOLUTION|>--- conflicted
+++ resolved
@@ -12,13 +12,8 @@
   Path:             apak
   FindlibName:      apak
   Pack:             true
-<<<<<<< HEAD
-  Modules:          WeakDynArray, DisjointSet, Dll, Enumeration, EvalLink, ExtGraph, Fixpoint, Ka, Lattice, Log, Loop, Memo, Monoid, Pathexp, Persistent, RecGraph, Semilattice, Sese, Sig, Tagged, Putil
-  BuildDepends:     ppx_deriving, ppx_deriving.show, ppx_deriving.ord, batteries, ocamlgraph
-=======
-  Modules:          Dll, Enumeration, EvalLink, ExtGraph, Fixpoint,Ka, Lattice, Loop, Monoid, Pathexp, Persistent, RecGraph, Semilattice, Sese, Sig, Tagged, Putil
+  Modules:          WeakDynArray, Dll, Enumeration, EvalLink, ExtGraph, Fixpoint,Ka, Lattice, Loop, Monoid, Pathexp, Persistent, RecGraph, Semilattice, Sese, Sig, Tagged, Putil
   BuildDepends:     batteries, ppx_deriving, ppx_deriving.show, ppx_deriving.ord, ocamlgraph, Z3, mathsat, ark
->>>>>>> aa411b5e
   Install:          false
   XMETADescription: Algebraic Program Analysis Kit
 
@@ -34,13 +29,8 @@
   Path:             ark
   FindlibName:      ark
   Pack:             true
-<<<<<<< HEAD
-  Modules:  ArkUtil, QQ, ZZ, Syntax, Interval, Smt, ArkZ3, ArkMathsat, Linear, Polynomial, Interpretation, ArkApron, Polyhedron, ArkSimplify, Abstract, Nonlinear, CoordinateSystem, Wedge, Quantifier, Iteration, Transition, BigO
-  BuildDepends:     ppx_deriving, ppx_deriving.show, ppx_deriving.ord, apak, gmp, camlidl, apron, Z3, mathsat, ocrs
-=======
   Modules:  ArkUtil, Log, DisjointSet, Memo, QQ, ZZ, Syntax, Interval, Smt, ArkZ3, ArkMathsat, Linear, Polynomial, Interpretation, ArkApron, Polyhedron, ArkSimplify, Abstract, Nonlinear, CoordinateSystem, Wedge, Quantifier, Iteration, Transition, BigO
   BuildDepends:     batteries, ppx_deriving, ppx_deriving.show, ppx_deriving.ord, gmp, camlidl, apron, Z3, mathsat, ocrs
->>>>>>> aa411b5e
   Install:         false
   XMETADescription: Arithmetic Reasoning Kit
 
