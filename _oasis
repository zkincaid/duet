--- conflicted
+++ resolved
@@ -36,14 +36,8 @@
   Path:             apak
   FindlibName:      apak
   Pack:             true
-<<<<<<< HEAD
   Modules:          WeakDynArray, Dll, Enumeration, EvalLink, ExtGraph, Fixpoint,Ka, Lattice, Loop, Monoid, Pathexp, Persistent, RecGraph, Semilattice, Sese, Sig, Tagged, Putil
-  BuildDepends:     batteries, ppx_deriving, ppx_deriving.show, ppx_deriving.ord, ocamlgraph, Z3, srk
-  BuildDepends:     batteries, ppx_deriving, ppx_deriving.show, ppx_deriving.ord, ocamlgraph, Z3, srk
-=======
-  Modules:          Dll, Enumeration, EvalLink, ExtGraph, Fixpoint,Ka, Lattice, Loop, Monoid, Pathexp, Persistent, RecGraph, Semilattice, Sese, Sig, Tagged, Putil
   BuildDepends:     batteries, ppx_deriving, ppx_deriving.show, ppx_deriving.ord, ppx_deriving.eq, ocamlgraph, Z3, srk
->>>>>>> 33f1aa20
   Install:          false
   XMETADescription: Algebraic Program Analysis Kit
 
