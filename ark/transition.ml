--- conflicted
+++ resolved
@@ -34,11 +34,7 @@
   let compare x y =
     match Formula.compare x.guard y.guard with
     | 0 -> M.compare Term.compare x.transform y.transform
-<<<<<<< HEAD
-    | x -> x
-=======
     | cmp -> cmp
->>>>>>> 27cd0c49
 
   let ark = C.context
 
